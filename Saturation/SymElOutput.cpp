--- conflicted
+++ resolved
@@ -141,13 +141,8 @@
   }
   env -> out()<<" symbol elimination"<<endl;
 
-<<<<<<< HEAD
-  string cname = "inv"+Int::toString(_symElNextClauseNumber);
+  vstring cname = "inv"+Int::toString(_symElNextClauseNumber);
   while(env -> signature->isPredicateName(cname, 0)) {
-=======
-  vstring cname = "inv"+Int::toString(_symElNextClauseNumber);
-  while(env.signature->isPredicateName(cname, 0)) {
->>>>>>> eaef0d47
     _symElNextClauseNumber++;
     cname = "inv"+Int::toString(_symElNextClauseNumber);
   }
