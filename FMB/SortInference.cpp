/**
 * @file SortInference.cpp
 * Implements class SortInference.
 */

#include "Shell/Options.hpp"

#include "Kernel/Term.hpp"
#include "Kernel/Inference.hpp"
#include "Kernel/Clause.hpp"
#include "Kernel/Problem.hpp"
#include "Kernel/Signature.hpp"
#include "Kernel/SortHelper.hpp"

#include "Lib/Array.hpp"
#include "Lib/DArray.hpp"
#include "Lib/Environment.hpp"
#include "Lib/DHMap.hpp"
#include "Lib/IntUnionFind.hpp"

#include "SortInference.hpp"

#define DEBUG_SORT_INFERENCE 0


namespace FMB 
{


/**
 * We assume this occurs *after* flattening so all literals are shallow
 *
 */
SortedSignature* SortInference::apply(ClauseIterator cit)
{
  CALL("SortInference::run");

  Array<unsigned> offset_f(env.signature->functions());
  Array<unsigned> offset_p(env.signature->predicates());

  unsigned count = 0;
  for(unsigned f=0; f < env.signature->functions();f++){
    offset_f[f] = count;
    count += (1+env.signature->getFunction(f)->arity());
  }

#if DEBUG_SORT_INFERENCE
  //cout << "just functions count is " << count << endl;
#endif

  // skip 0 because it is always equality
  for(unsigned p=1; p < env.signature->predicates();p++){
    offset_p[p] = count;
    count += (env.signature->getPredicate(p)->arity());
  }

#if DEBUG_SORT_INFERENCE
  cout << "count is " << count << endl;
#endif

  DArray<unsigned> posEqualitiesOnFunc(env.signature->functions());

  IntUnionFind unionFind(count);

  while(cit.hasNext()){
   Clause* c = cit.next();
  
   //cout << "CLAUSE " << c->toString() << endl;

   Array<Stack<unsigned>> varPositions(c->varCnt());
   IntUnionFind localUF(c->varCnt()+1); // +1 to avoid it being 0.. last pos will not be used
   for(unsigned i=0;i<c->length();i++){
     Literal* l = (*c)[i];
     if(l->isEquality()){
       if(l->isTwoVarEquality()){
#if DEBUG_SORT_INFERENCE
         //cout << "join X" << l->nthArgument(0)->var()<< " and X" << l->nthArgument(1)->var() << endl;
#endif
         localUF.doUnion(l->nthArgument(0)->var(),l->nthArgument(1)->var());
       }else{
         ASS(!l->nthArgument(0)->isVar());
         ASS(l->nthArgument(1)->isVar());
         Term* t = l->nthArgument(0)->term();

         unsigned f = t->functor();
         unsigned n = offset_f[f];
         varPositions[l->nthArgument(1)->var()].push(n);
#if DEBUG_SORT_INFERENCE
         //cout << "push " << n << " for X" << l->nthArgument(1)->var() << endl;
#endif
         for(unsigned i=0;i<t->arity();i++){
           ASS(t->nthArgument(i)->isVar());
           varPositions[t->nthArgument(i)->var()].push(n+1+i);
#if DEBUG_SORT_INFERENCE
           //cout << "push " << (n+1+i) << " for X" << t->nthArgument(i)->var() << endl;
#endif
         }
         if(l->polarity()){
           posEqualitiesOnFunc[f]=true;
         }
       }
     }
     else{
       unsigned n = offset_p[l->functor()];
       for(unsigned i=0;i<l->arity();i++){
           ASS(l->nthArgument(i)->isVar());
           varPositions[l->nthArgument(i)->var()].push(n+i);
#if DEBUG_SORT_INFERENCE
           //cout << "push " << (n+i) << " for X" << l->nthArgument(i)->var() << endl;
#endif
       }
     }
   } 
   for(unsigned v=0;v<varPositions.size();v++){
     unsigned x = localUF.root(v);
     if(x!=v){
       varPositions[x].loadFromIterator(Stack<unsigned>::Iterator(varPositions[v])); 
       varPositions[v].reset();
     }
   }
   for(unsigned v=0;v<varPositions.size();v++){
     Stack<unsigned> stack = varPositions[v];
     if(stack.size()<=1) continue;
     // for each pair of stuff in the stack say that they are the same
     for(unsigned i=0;i<stack.size();i++){
       for(unsigned j=i+1;j<stack.size();j++){
#if DEBUG_SORT_INFERENCE
         //cout << "doing union " << stack[i] << " and " << stack[j] << endl;
#endif
         unionFind.doUnion(stack[i],stack[j]);
       }
     }
   }

  }
  unionFind.evalComponents();
  unsigned comps = unionFind.getComponentCount();

#if DEBUG_SORT_INFERENCE
  cout << comps << " components" << endl;
#endif


  SortedSignature* sig = new SortedSignature();
  sig->sorts=comps;
  cout << "ensure " << env.signature->functions() << endl;
  sig->sortedConstants.ensure(comps);
  sig->sortedFunctions.ensure(comps);
  sig->functionBounds.ensure(env.signature->functions());
  sig->predicateBounds.ensure(env.signature->predicates());

  DHMap<int,unsigned> translate;
  unsigned seen = 0;

  DArray<bool> posEqualitiesOnSort(comps); 

  for(unsigned f=0;f<env.signature->functions();f++){

    unsigned arity = env.signature->functionArity(f); 
    int root = unionFind.root(offset_f[f]);
    unsigned rangeSort;
    if(!translate.find(root,rangeSort)){
      rangeSort=seen++;
      translate.insert(root,rangeSort);
    }

    if(posEqualitiesOnFunc[f]){
      posEqualitiesOnSort[rangeSort]=true;
    }

    if(arity==0){
#if DEBUG_SORT_INFERENCE
    cout << "adding " << f << " as constant for " << rangeSort << endl;
    //cout << "it is " << Term::createConstant(f)->toString() << endl;
#endif
       sig->sortedConstants[rangeSort].push(Term::createConstant(f));
    }
    else{
#if DEBUG_SORT_INFERENCE
      cout << "recording " << f << " as function for " << rangeSort << endl;
#endif
       static DArray<TermList> args(8);
       args.ensure(arity);
       for(unsigned i=0;i<arity;i++){
         args[i].makeVar(0);
       }
       sig->sortedFunctions[rangeSort].push(Term::create(f,arity,args.begin()));
    }

<<<<<<< HEAD
  }

  DArray<unsigned> bounds(comps);

  // Compute bounds on sorts
  for(unsigned s=0;s<comps;s++){
    if(sig->sortedFunctions[s].size()==0 && !posEqualitiesOnSort[s]){
      bounds[s]=sig->sortedConstants[s].size();
      // If no constants pretend there is one
      if(bounds[s]==0) bounds[s]=1;
    }
    else{
      bounds[s]=UINT_MAX;
    }
  }


  // Now set bounds for functions
  for(unsigned f=0;f<env.signature->functions();f++){
    //cout << env.signature->functionName(f) << " : ";
    unsigned arity = env.signature->functionArity(f);
    sig->functionBounds[f].ensure(arity+1);
    int root = unionFind.root(offset_f[f]);
    unsigned rangeSort = translate.get(root);
    //cout << root << " ";
    sig->functionBounds[f][0] = bounds[rangeSort];
    for(unsigned i=0;i<arity;i++){
      int argRoot = unionFind.root(offset_f[f]+i+1);
      unsigned argSort;
      if(!translate.find(argRoot,argSort)){
        argSort=seen++;
        translate.insert(argRoot,argSort);
      }
      //cout << argRoot << " ";
      sig->functionBounds[f][i+1] = bounds[argSort];
    }
    //cout << "("<< offset_f[f] << ")"<< endl;
  }
  // For predicates we just record bounds
  // Remember to skip 0 as it is =
  for(unsigned p=1;p<env.signature->predicates();p++){
    //cout << env.signature->predicateName(p) <<" : "; 
    unsigned arity = env.signature->predicateArity(p);
    // Now set bounds
    sig->predicateBounds[p].ensure(arity);
    for(unsigned i=0;i<arity;i++){
      int argRoot = unionFind.root(offset_p[p]+i);
      unsigned argSort;
      if(!translate.find(argRoot,argSort)){
        argSort=seen++;
        translate.insert(argRoot,argSort);
      }
      //cout << argRoot << " ";
      sig->predicateBounds[p][i] = bounds[argSort];
    }    
    //cout << "("<< offset_p[p] << ")"<< endl;
=======
>>>>>>> 585087b3
  }

  if(env.options->mode()!=Options::Mode::SPIDER){
    cout << "Sort Inference information:" << endl;
  }

  for(unsigned s=0;s<comps;s++){

    if(sig->sortedConstants[s].size()==0 && sig->sortedFunctions[s].size()>0){
      unsigned fresh = env.signature->addFreshFunction(0,"fmbFreshConstant");
      sig->sortedConstants[s].push(Term::createConstant(fresh));
#if DEBUG_SORT_INFERENCE
      cout << "Adding fresh constant for sort "<<s<<endl;
#endif
    }
    if((env.options->mode()!=Options::Mode::SPIDER) && sig->sortedConstants[s].size()>0){
      cout << "Sort " << s << " has " << sig->sortedConstants[s].size() << " constants and ";
      cout << sig->sortedFunctions[s].size() << " functions" <<endl;
    }
  }

  sig->functionBounds.ensure(env.signature->functions());
  sig->predicateBounds.ensure(env.signature->predicates());

  DArray<unsigned> bounds(comps);

  // Compute bounds on sorts
  for(unsigned s=0;s<comps;s++){
    if(sig->sortedFunctions[s].size()==0 && !posEqualitiesOnSort[s]){
      bounds[s]=sig->sortedConstants[s].size();
      // If no constants pretend there is one
      if(bounds[s]==0){ bounds[s]=1;}
    }
    else{
      bounds[s]=UINT_MAX;
    }
  }


  // Now set bounds for functions
  for(unsigned f=0;f<env.signature->functions();f++){
    //cout << env.signature->functionName(f) << " : ";
    unsigned arity = env.signature->functionArity(f);
    sig->functionBounds[f].ensure(arity+1);
    int root = unionFind.root(offset_f[f]);
    unsigned rangeSort = translate.get(root);
    //cout << root << " ";
    sig->functionBounds[f][0] = bounds[rangeSort];
    for(unsigned i=0;i<arity;i++){
      int argRoot = unionFind.root(offset_f[f]+i+1);
      unsigned argSort;
      if(!translate.find(argRoot,argSort)){
        argSort=seen++;
        translate.insert(argRoot,argSort);
      }
      //cout << argRoot << " ";
      sig->functionBounds[f][i+1] = bounds[argSort];
    }
    //cout << "("<< offset_f[f] << ")"<< endl;
  }
  // For predicates we just record bounds
  // Remember to skip 0 as it is =
  for(unsigned p=1;p<env.signature->predicates();p++){
    //cout << env.signature->predicateName(p) <<" : "; 
    unsigned arity = env.signature->predicateArity(p);
    // Now set bounds
    sig->predicateBounds[p].ensure(arity);
    for(unsigned i=0;i<arity;i++){
      int argRoot = unionFind.root(offset_p[p]+i);
      unsigned argSort;
      if(!translate.find(argRoot,argSort)){
        argSort=seen++;
        translate.insert(argRoot,argSort);
      }
      //cout << argRoot << " ";
      sig->predicateBounds[p][i] = bounds[argSort];
    }    
    //cout << "("<< offset_p[p] << ")"<< endl;
  }

  return sig;

}

}<|MERGE_RESOLUTION|>--- conflicted
+++ resolved
@@ -187,8 +187,29 @@
        sig->sortedFunctions[rangeSort].push(Term::create(f,arity,args.begin()));
     }
 
-<<<<<<< HEAD
-  }
+  }
+
+  if(env.options->mode()!=Options::Mode::SPIDER){
+    cout << "Sort Inference information:" << endl;
+  }
+
+  for(unsigned s=0;s<comps;s++){
+
+    if(sig->sortedConstants[s].size()==0 && sig->sortedFunctions[s].size()>0){
+      unsigned fresh = env.signature->addFreshFunction(0,"fmbFreshConstant");
+      sig->sortedConstants[s].push(Term::createConstant(fresh));
+#if DEBUG_SORT_INFERENCE
+      cout << "Adding fresh constant for sort "<<s<<endl;
+#endif
+    }
+    if((env.options->mode()!=Options::Mode::SPIDER) && sig->sortedConstants[s].size()>0){
+      cout << "Sort " << s << " has " << sig->sortedConstants[s].size() << " constants and ";
+      cout << sig->sortedFunctions[s].size() << " functions" <<endl;
+    }
+  }
+
+  sig->functionBounds.ensure(env.signature->functions());
+  sig->predicateBounds.ensure(env.signature->predicates());
 
   DArray<unsigned> bounds(comps);
 
@@ -197,7 +218,7 @@
     if(sig->sortedFunctions[s].size()==0 && !posEqualitiesOnSort[s]){
       bounds[s]=sig->sortedConstants[s].size();
       // If no constants pretend there is one
-      if(bounds[s]==0) bounds[s]=1;
+      if(bounds[s]==0){ bounds[s]=1;}
     }
     else{
       bounds[s]=UINT_MAX;
@@ -244,86 +265,6 @@
       sig->predicateBounds[p][i] = bounds[argSort];
     }    
     //cout << "("<< offset_p[p] << ")"<< endl;
-=======
->>>>>>> 585087b3
-  }
-
-  if(env.options->mode()!=Options::Mode::SPIDER){
-    cout << "Sort Inference information:" << endl;
-  }
-
-  for(unsigned s=0;s<comps;s++){
-
-    if(sig->sortedConstants[s].size()==0 && sig->sortedFunctions[s].size()>0){
-      unsigned fresh = env.signature->addFreshFunction(0,"fmbFreshConstant");
-      sig->sortedConstants[s].push(Term::createConstant(fresh));
-#if DEBUG_SORT_INFERENCE
-      cout << "Adding fresh constant for sort "<<s<<endl;
-#endif
-    }
-    if((env.options->mode()!=Options::Mode::SPIDER) && sig->sortedConstants[s].size()>0){
-      cout << "Sort " << s << " has " << sig->sortedConstants[s].size() << " constants and ";
-      cout << sig->sortedFunctions[s].size() << " functions" <<endl;
-    }
-  }
-
-  sig->functionBounds.ensure(env.signature->functions());
-  sig->predicateBounds.ensure(env.signature->predicates());
-
-  DArray<unsigned> bounds(comps);
-
-  // Compute bounds on sorts
-  for(unsigned s=0;s<comps;s++){
-    if(sig->sortedFunctions[s].size()==0 && !posEqualitiesOnSort[s]){
-      bounds[s]=sig->sortedConstants[s].size();
-      // If no constants pretend there is one
-      if(bounds[s]==0){ bounds[s]=1;}
-    }
-    else{
-      bounds[s]=UINT_MAX;
-    }
-  }
-
-
-  // Now set bounds for functions
-  for(unsigned f=0;f<env.signature->functions();f++){
-    //cout << env.signature->functionName(f) << " : ";
-    unsigned arity = env.signature->functionArity(f);
-    sig->functionBounds[f].ensure(arity+1);
-    int root = unionFind.root(offset_f[f]);
-    unsigned rangeSort = translate.get(root);
-    //cout << root << " ";
-    sig->functionBounds[f][0] = bounds[rangeSort];
-    for(unsigned i=0;i<arity;i++){
-      int argRoot = unionFind.root(offset_f[f]+i+1);
-      unsigned argSort;
-      if(!translate.find(argRoot,argSort)){
-        argSort=seen++;
-        translate.insert(argRoot,argSort);
-      }
-      //cout << argRoot << " ";
-      sig->functionBounds[f][i+1] = bounds[argSort];
-    }
-    //cout << "("<< offset_f[f] << ")"<< endl;
-  }
-  // For predicates we just record bounds
-  // Remember to skip 0 as it is =
-  for(unsigned p=1;p<env.signature->predicates();p++){
-    //cout << env.signature->predicateName(p) <<" : "; 
-    unsigned arity = env.signature->predicateArity(p);
-    // Now set bounds
-    sig->predicateBounds[p].ensure(arity);
-    for(unsigned i=0;i<arity;i++){
-      int argRoot = unionFind.root(offset_p[p]+i);
-      unsigned argSort;
-      if(!translate.find(argRoot,argSort)){
-        argSort=seen++;
-        translate.insert(argRoot,argSort);
-      }
-      //cout << argRoot << " ";
-      sig->predicateBounds[p][i] = bounds[argSort];
-    }    
-    //cout << "("<< offset_p[p] << ")"<< endl;
   }
 
   return sig;
