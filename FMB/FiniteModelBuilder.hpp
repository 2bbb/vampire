/**
 * @file FiniteModelBuilder.hpp
 * Defines class FiniteModelBuilder.
 */

#ifndef __FiniteModelBuilder__
#define __FiniteModelBuilder__

#include "Forwards.hpp"

#include "Kernel/MainLoop.hpp"
#include "SAT/SATSolver.hpp"
#include "Lib/ScopedPtr.hpp"
#include "SortInference.hpp"
#include "Lib/BinaryHeap.hpp"

namespace FMB {
using namespace Lib;
using namespace Kernel;
using namespace Inferences;
using namespace Shell;
using namespace SAT;

  /**
   * A GroundedTerm represents function f grounded with an array of ground constants 
   * Previously a single ground constant was used; but this did not work in the multi-sorted case
   * These are used to order grounded terms for symmetry breaking
   */
  struct GroundedTerm{
    unsigned f;
    DArray<unsigned> grounding;

    vstring toString(){
      vstring ret = Lib::Int::toString(f)+"[";
      for(unsigned i=0;i<grounding.size();i++){
        if(i>0) ret +=",";
        ret+=Lib::Int::toString(grounding[i]);
      }
      return ret+"]";
    }

  };

class FiniteModelBuilder : public MainLoop {
public:
  CLASS_NAME(FiniteModedlBuilder);
  USE_ALLOCATOR(FiniteModelBuilder);    
  
  FiniteModelBuilder(Problem& prb, const Options& opt);

protected:
  // Sets up everything
  virtual void init();

  // Runs the saturation loop
  virtual MainLoopResult runImpl();

private:

  // Creates the model output
  void onModelFound();

  // Adds constraints from ground clauses (same constraints for each model size)
  // A clause will only be ground if it contains (dis)equalities between constants, so very few of these!
  void addGroundClauses();
  // Adds constraints from grounding the non-ground clauses
  void addNewInstances();

  // uses _distinctSortSizes to estimate how many instances would we generate
  unsigned estimateInstanceCount();

  // Add constraints from functionality of function symbols in signature (except those removed in preprocessing)
  void addNewFunctionalDefs();

  unsigned estimateFunctionalDefCount();

  // Add constraints from totality of function symbols in signature (except those removed in preprocessing)
  void addNewTotalityDefs();

  // Add constraints for symmetry ordering i.e. the first modelSize groundedTerms are ordered
  void addNewSymmetryOrderingAxioms(unsigned modelSize,Stack<GroundedTerm>& groundedTerms); 
  // Add constraints for canonicity of symmetry order i.e. if a groundedTerm uses a constant smaller terms use smaller constants
  void addNewSymmetryCanonicityAxioms(unsigned modelSize,Stack<GroundedTerm>& groundedTerms,unsigned maxModelSize);

  // Add all symmetry constraints
  // For each model size up to the maximum add both ordering and canonicity constraints for each (inferred) sort
  void addNewSymmetryAxioms(){
      ASS(_sortedSignature);
    
    for(unsigned s=0;s<_sortedSignature->sorts;s++){
      //cout << "SORT " << s << endl;
      unsigned modelSize = _sortModelSizes[s];
      for(unsigned m=1;m<=modelSize;m++){
        //cout << "MSIZE " << m << endl;
        addNewSymmetryOrderingAxioms(m,_sortedGroundedTerms[s]);
        addNewSymmetryCanonicityAxioms(m,_sortedGroundedTerms[s],modelSize);
      }
    }
  }
  // Add the constraint that some term is allocated to the model size
  // Based on the assumption that all previous model sizes have been shown to be insufficient
  void addUseModelSize(unsigned size);

  // Converts a grounded term (literal) into a SATLiteral
  // The elements are the domain constants to use as parameters
  // polarity is used if isFunction is false
  SATLiteral getSATLiteral(unsigned func, const DArray<unsigned>& elements,bool polarity,
                           bool isFunction);

  // resets all structures and SAT solver using _sortModelSizes 
  bool reset();

  // make the symmetry orderings
  void createSymmetryOrdering();
  // The per-sort ordering of grounded terms used for symmetry breaking
  DArray<Stack<GroundedTerm>> _sortedGroundedTerms;

  // SAT solver used to solve constraints (a new one is used for each model size)
  ScopedPtr<SATSolverWithAssumptions> _solver;

  // Structures to record symbols removed during preprocessing i.e. via definition elimination
  // These are ignored throughout finite model building and then the definitions (recorded here)
  // are used to give the interpretation of the function/predicate if a model is found
  DHMap<unsigned,Literal*> _deletedFunctions;
  DHMap<unsigned,Unit*> _deletedPredicates;
  DHMap<unsigned,Unit*> _partiallyDeletedPredicates; 
  DHMap<unsigned,bool> _trivialPredicates;
  // if del_f[i] (resp del_p[i]) is true then that function (resp predicate) should be ignored
  DArray<unsigned> del_f;
  DArray<unsigned> del_p;

  // Add a SATClause to the SAT solver
  void addSATClause(SATClause* cl);
  // Add a singleton SATClause in the form of a SATLiteral to the SAT solver
  void addSATClause(SATLiteral lit){
    static SATLiteralStack satClauseLits;
    satClauseLits.reset();
    satClauseLits.push(lit);
    addSATClause(SATClause::fromStack(satClauseLits));
  }
  // SAT clauses to be added. We record them so we can delete them after calling the SAT solver
  SATClauseStack _clausesToBeAdded;

  // The inferred signature of sorts (see SortInference.hpp)
  SortedSignature* _sortedSignature;
  // clauses of the problem after preprocessing
  ClauseList* _groundClauses;
  ClauseList* _clauses;

  // Record for function symbol the minimum bound of the return sort or any parameter sorts 
  DArray<unsigned> _fminbound;
  // Record for each clause the sorts of the variables 
  // As clauses are normalized variables will be numbered 0,1,...
  DHMap<Clause*,DArray<unsigned>*> _clauseVariableSorts;

  // There is a implicit mapping from ground terms to SAT variables
  // These offsets give the SAT variable for the *first* grounding of each function or predicate symbol
  // Then the SAT variables for other groundings can be computed from this
  DArray<unsigned> f_offsets;
  DArray<unsigned> p_offsets;

  /* Each distinctSort has as many markers as is its current size.
   * Their offsets are stored on per sort basis.
   */
  DArray<unsigned> marker_offsets;

  /**
   * use marker_offsets to figure out to which sort does a variable belong
   */
  unsigned which_sort(unsigned var) {
    ASS_GE(var,marker_offsets[0]);
    unsigned j;
    for (j = 0; j < _distinctSortSizes.size()-1; j++) {
      if (var < marker_offsets[j+1]) {
        return j;
      }
    }
    ASS_EQ(j,_distinctSortSizes.size()-1);
    ASS_GE(var,_distinctSortSizes[j]);
    return j;
  }

  /** Parameters to the FBM saturation **/

  // Currently an experimental option allows you to start at larger model sizes
  // TODO in the future we could use this for a cheap way to 'pause' and 'restart' fmb
  unsigned _startModelSize; 
  // If we detect incompleteness at init then we terminate immediately at runImpl
  bool _isComplete;
  // Option used in symmetry breaking
  float _symmetryRatio;

  // how often do we pick the next domain to grow by size and how often by weight (= encoding size estimate)
  unsigned _sizeWeightRatio;

  // sizes to use for each sort
  DArray<unsigned> _sortModelSizes;
  DArray<unsigned> _distinctSortSizes;

<<<<<<< HEAD
=======
  // if this is set, we ignore what the SAT solver tells us - it is stupid; just for an experimental comparison
  bool _ignoreMarkers;

  // if this is set, we don't use the parent's encoding estimate
  // this means _constraints_generators will behave like a queue (not a priority queue)
  // most likely sub-optimal -- used only for an experiment
  bool _noPriority;

  // monotonic sorts don't need to have their instances marked (that's the only way to get LEQ as a constraint)
  // when the option is off we ignore this feature
  bool _specialMonotEncoding;

  enum ConstraintSign {
    EQ,     // the value has to matched
    LEQ,    // the value needs to be less or equal
    GEQ,    // the value needs to be greater or equal
    STAR    // we don't care about this value
  };

  typedef DArray<pair<ConstraintSign,unsigned>> Constraint_Generator_Vals;

  struct Constraint_Generator {
    Constraint_Generator_Vals _vals;
    unsigned _weight;

    Constraint_Generator(unsigned size, unsigned weight)
      : _vals(size), _weight(weight) {}
  };

  void output_cg(Constraint_Generator_Vals& cgv) {
    cout << "[";
    for (unsigned i = 0; i < cgv.size(); i++) {
      cout << cgv[i].second;
      switch(cgv[i].first) {
      case EQ:
        cout << "=";
        break;
      case LEQ:
        cout << ">";
        break;
      case GEQ:
        cout << "<";
        break;
      case STAR:
        cout << "*";
        break;
      default:
        ASSERTION_VIOLATION;
      }
      if (i < cgv.size()-1) {
        cout << ", ";
      }
    }
    cout << "]";
  }

  struct Constraint_Generator_Compare {
    static Comparison compare (Constraint_Generator* c1, Constraint_Generator* c2)
    { return c1->_weight < c2->_weight ? LESS : c1->_weight == c2->_weight ? EQUAL : GREATER; }
  };

  typedef Lib::BinaryHeap<Constraint_Generator*,Constraint_Generator_Compare> Constraint_Generator_Heap;

  /**
   * Constraints are at the same time used as generators.
   */
  Constraint_Generator_Heap _constraints_generators;

>>>>>>> e1f23043
  // the sort constraints from injectivity/surjectivity
  // pairs of distinct sorts where pair.first >= pair.second
  Stack<std::pair<unsigned,unsigned>> _distinct_sort_constraints;
  // pairs of distinct sorts where pair.first > pair.second
  Stack<std::pair<unsigned,unsigned>> _strict_distinct_sort_constraints;

  // returns false one failure
  bool increaseModelSizes();

  // Record the number of constants in the problem per distinct sort
  DArray<unsigned> _distinctSortConstantCount;
  // min and max sizes for distinct sorts
  DArray<unsigned> _distinctSortMins;
  DArray<unsigned> _distinctSortMaxs;
  //unsigned _maxModelSizeAllSorts;
};
}

#endif // __FiniteModelBuilder__<|MERGE_RESOLUTION|>--- conflicted
+++ resolved
@@ -159,10 +159,28 @@
   DArray<unsigned> f_offsets;
   DArray<unsigned> p_offsets;
 
+  // do contour encoding instead of point-wise
+  bool _xmass;
+
+  // if (_xmass) {
+
   /* Each distinctSort has as many markers as is its current size.
    * Their offsets are stored on per sort basis.
    */
   DArray<unsigned> marker_offsets;
+
+  // } else {
+
+  /* for each distinctSort i there is a variable (totalityMarker_offset+i)
+   * which we use in the encoding to learn which domain should grow in order to possibly resolve a conflict.
+   */
+  unsigned totalityMarker_offset;
+  /* for each distinctSort i there is a variable (instancesMarker_offset+i)
+   * which we use in the encoding to learn whether it makes sense to change the domain sizes at all.
+   */
+  unsigned instancesMarker_offset;
+
+  // }
 
   /**
    * use marker_offsets to figure out to which sort does a variable belong
@@ -197,8 +215,6 @@
   DArray<unsigned> _sortModelSizes;
   DArray<unsigned> _distinctSortSizes;
 
-<<<<<<< HEAD
-=======
   // if this is set, we ignore what the SAT solver tells us - it is stupid; just for an experimental comparison
   bool _ignoreMarkers;
 
@@ -267,7 +283,6 @@
    */
   Constraint_Generator_Heap _constraints_generators;
 
->>>>>>> e1f23043
   // the sort constraints from injectivity/surjectivity
   // pairs of distinct sorts where pair.first >= pair.second
   Stack<std::pair<unsigned,unsigned>> _distinct_sort_constraints;
