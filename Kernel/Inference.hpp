/**
 * @file Inference.hpp
 * Defines class Inference for various kinds of inference
 *
 * @since 10/05/2007 Manchester
 */

#ifndef __Inference__
#define __Inference__

#include <cstdlib>

#include "Kernel/Unit.hpp"
#include "Lib/Allocator.hpp"
#include "Lib/VString.hpp"

using namespace std;
using namespace Lib;

namespace Kernel {

/**
 * Class to represent inferences
 */
class Inference
{
public:
  /**
   * Tag to denote various kinds of inference rules.
   */
  enum Rule {
    /** input formula or clause */
    INPUT,
    /** negated conjecture from the input */
    NEGATED_CONJECTURE,
    /** introduction of answer literal into the conjecture,
     * or the unit negation of answer literal used to obtain refutation */
    ANSWER_LITERAL,
//     /** choice_axiom (Ax)((Ey)F(x,y) -> F(x,f(x))) */
//     CHOICE_AXIOM,
//     /** (Ax)(F(x)->F'(x)), G[F(t)] / G[F'(t)] */
//     MONOTONE_REPLACEMENT,
//     /** G[(Ax)F(x)] => G[F(t)] */
//     FORALL_ELIMINATION,
    /** rectify a formula */
    RECTIFY,
//     /** ~(F1 & ... & Fn) => ~F1 \/ ... \/ ~Fn */
//     NOT_AND,
//     /** ~(F1 \/ ... \/ Fn) => ~F1 & ... & ~Fn */
//     NOT_OR,
//     /** ~(F1 -> F2) => F1 & ~F2 */
//     NOT_IMP,
//     /** ~(F1 <-> F2) => F1 <~> F2 */
//     NOT_IFF,
//     /** ~(F1 <~> F2) => F1 <-> F2 */
//     NOT_XOR = 1,
//     /** ~~F => F */
//     NOT_NOT = 1,
//     /** ~(Ax)F => (Ex)~F */
//     NOT_FORALL,
//     /** ~(Ex)F => (Ax)~F */
//     NOT_EXISTS,
//     /** F1 -> F2 => ~F1 \/ F2 */
//     IMP_TO_OR,
//     /** F1 <-> F2 => (F1 -> F2) & (F2 -> F1) */
//     IFF_TO_AND,
//     /** F1 <~> F2 => (F1 \/ F2) & (~F1 \/ ~F2) */
//     XOR_TO_AND,
    /** replace formula F by (A x1...xn)F, where x1 ... xn are all
     *  free variables of F */
    CLOSURE,
    /** obtained by flattening (quantifiers, junctions) */
    FLATTEN,
    /** obtained by reordering literals */
    REORDER_LITERALS,
    /** obtained by transformation into ENNF */
    ENNF,
    /** obtained by transformation into NNF */
    NNF,
//     /** Replace formula (Q x1 ... xk ... x_n)A by
//      * (Q x1 ... xk-1 xk+1 ... x_n)A, where xk does not occur in A */
//     DUMMY_QUANTIFIER_REMOVAL,
//     /** Transformation (A x1 ... xn)(F1 & ... & Fm) ->
//      * (A x1 ... xn)F1 & ... & (A x1 ... xn)Fm) */
//     FORALL_AND,
//     /** Transformation (E x1 ... xn)(F1 \/ ... \/ Fm) ->
//      * (E x1 ... xn)F1 \/ ... \/ (E x1 ... xn)Fm) */
//     EXISTS_OR,
//     /** (Q x)(Q y)F -> (Q y)(Q x)F */
//     QUANTIFIER_SWAP,
//     /** Transformation (A x1 x2)(F1 \/ F2) ->
//      * (A x1)F1 \/ ... \/ (A x2)F2), where x2 does not occur in F1.
//      * Can be applied to many variables and disjunctions of arbitrary length */
//     FORALL_OR,
//     /** Transformation (E x1 x2)(F1 & F2) ->
//      * (E x1)F1 & ... & (E x2)F2), where x2 does not occur in F1.
//      * Can be applied to many variables and disjunctions of arbitrary length */
//     EXISTS_AND,
//     /** obtained by permutations, e.g. f <=> g replaced by g <=> f */
//     PERMUT,
//     /** obtained by reordering equalities */
//     REORDER_EQ,
//     /** obtained by rewriting a positive equivalence
//      * f <=> ginto an implication f => g or g => f
//      */
//     HALF_EQUIV,
//     /** miniscoping */
//     MINISCOPE,
    /** skolemization */
    SKOLEMIZE,
    /** obtain clause from a formula */
    CLAUSIFY,
    /** obtain a formula from a clause */
    FORMULIFY,
    /** obtain a clause from a clause by removing duplicate literals */
    REMOVE_DUPLICATE_LITERALS,
//     /** shell clause transformed to a resolution clause */
//     SHELL_TO_RESOLUTION,
    /** resolution inference */
    RESOLUTION,
    /** equality proxy replacement */
    EQUALITY_PROXY_REPLACEMENT,
    /** definition of the equality proxy predicate in the form E(x,y) <=> x=y */
    EQUALITY_PROXY_AXIOM1,
    /** equality proxy axioms such as E(x,x) or ~E(x,y) \/ x=y */
    EQUALITY_PROXY_AXIOM2,
    /** unfolding by definitions f(x1,...,xn)=t */
    DEFINITION_UNFOLDING,
    /** any kind of definition folding */
    DEFINITION_FOLDING,
    /** introduction of auxiliady predicate for EPR-preserving skolemization */
    SKOLEM_PREDICATE_INTRODUCTION,
    /** EPR-preserving skolemization */
    PREDICATE_SKOLEMIZE,
//     /** expansion of row variable, KIF-specific */
//     ROW_VARIABLE_EXPANSION,
    /** introduction of new name p, p <=> C */
    PREDICATE_DEFINITION,
    /** unfolding predicate definitions */
    PREDICATE_DEFINITION_UNFOLDING,
    /** merging predicate definitions */
    PREDICATE_DEFINITION_MERGING,
    /** discovery of equivalences between atoms */
    EQUIVALENCE_DISCOVERY,
    /** sharing common subformulas across the problem */
    FORMULA_SHARING,
    /** reduce a formula containing false or true, for example
     *  false & A ---> false */
    REDUCE_FALSE_TRUE,
    /** Local simplification of formula, for example A | (B & A) ---> A*/
    LOCAL_SIMPLIFICATION,
    /** Normalization of formulas */
    NORMALIZATION,
    /** propagate equalities in formulas, for example
     * X=Y => X=f(Y) ---> X=f(X) */
    EQUALITY_PROPAGATION,
    /** remove from clause one or more inequalities <i>s != s</i> */
    TRIVIAL_INEQUALITY_REMOVAL,
    /** factoring inference */
    FACTORING,
    /** subsumption resolution simplification rule */
    SUBSUMPTION_RESOLUTION,
    /** superposition inference */
    SUPERPOSITION,
    /** equality factoring inference */
    EQUALITY_FACTORING,
    /** equality resolution inference */
    EQUALITY_RESOLUTION,
    /** redundant inference with extensionality-like clause */
    EXTENSIONALITY_RESOLUTION,
    /** forward demodulation inference */
    FORWARD_DEMODULATION,
    /** backward demodulation inference */
    BACKWARD_DEMODULATION,
    /** forward literal rewriting inference */
    FORWARD_LITERAL_REWRITING,
    /** condensation inference */
    CONDENSATION,
    /** evaluation inference */
    EVALUATION,
    /** evaluation inference */
    INTERPRETED_SIMPLIFICATION,
    /** unused predicate definition removal */
    UNUSED_PREDICATE_DEFINITION_REMOVAL,
    /** pure predicate removal */
    PURE_PREDICATE_REMOVAL,
    /** inequality splitting */
    INEQUALITY_SPLITTING,
    /** inequality splitting name introduction */
    INEQUALITY_SPLITTING_NAME_INTRODUCTION,
    /** grounding */
    GROUNDING,
    /** equality axiom */
    EQUALITY_AXIOM,
    /** any added theory axioms */
    THEORY,
<<<<<<< HEAD
    /** one of two axioms of FOOL (distinct constants or finite domain) */
    FOOL_AXIOM,
=======
    //** Flatten a clause to separate theory literals */
    THEORY_FLATTENING,
>>>>>>> ad200a47
    /** Introduction of formula to convert formulas used as argument positions.
     *  Such formulas have the form F->f(x)=1 or ~F->f(x)=0 */
    BOOLEAN_TERM_ENCODING,
    /** Elimination of FOOL expressions that makes a formula not syntactically first-order */
    FOOL_ELIMINATION,
    /** Elimination of $ite expressions */
    FOOL_ITE_ELIMINATION,
    /** Elimination of $let expressions */
    FOOL_LET_ELIMINATION,
    /** Replaces a literal of the form C[s] with C[true] \/ s = false, where s is a boolean non-variable term */
    FOOL_PARAMODULATION,
    /** component introduced by sat splitting */
    SAT_SPLITTING_COMPONENT,
    /** refutation of a sat splitting branch */
    SAT_SPLITTING_REFUTATION,
    /** sat color elimination */
    SAT_COLOR_ELIMINATION,
    /** result of general splitting */
    GENERAL_SPLITTING,
    /** component introduced by general splitting */
    GENERAL_SPLITTING_COMPONENT,
    /** merge of clauses with common non-prop. parts */
    COMMON_NONPROP_MERGE,
    /** reducing the propositional part (due to simplification) */
    PROP_REDUCE,
    /** clause naming */
    CLAUSE_NAMING,
    /** bddzation */
    BDDZATION,
    /** tautology introduction */
    TAUTOLOGY_INTRODUCTION,
    /** anything generated by program analysis */
    PROGRAM_ANALYSIS,
    /** replacing colored constants by skolem functions */
    COLOR_UNBLOCKING,
    /** generated as instance of its parent */
    INSTANCE_GENERATION,
    /** unit resulting resolution */
    UNIT_RESULTING_RESOLUTION,
    /** hyper-superposition */
    HYPER_SUPERPOSITION,
    /** global subsumption */
    GLOBAL_SUBSUMPTION,
    /** refutation in the SAT solver for InstGen */
    SAT_INSTGEN_REFUTATION,
    /** distinct equality removal */
    DISTINCT_EQUALITY_REMOVAL,
    /** inference coming from outside of Vampire */
    EXTERNAL,
    /** claim definition, definition introduced by a claim in the input */
    CLAIM_DEFINITION,
    /** BNFT flattening */
    BFNT_FLATTENING,
    /** BNFT axioms m != n */
    BFNT_DISTINCT,
    /** BNFT totality axioms R(x,1) \/ ... \/ R(x,n) */
    BFNT_TOTALITY,
    /* FMB flattening */
    FMB_FLATTENING,
    /* Functional definition for FMB */
    FMB_FUNC_DEF,
    /* Definition Introduction for FMB */
    FMB_DEF_INTRO, 
    /* Instantiation */
    INSTANTIATION,
    /* Finite model not found */
    MODEL_NOT_FOUND,
  }; // class Inference::Rule

  explicit Inference(Rule r);

  /**
   * Destroy the Inference object and decrease reference
   * counters in refered clauses.
   */
  virtual void destroy();
  /**
   * Destroy the Inference object without decreasing reference
   * counters in refered units.
   *
   * Using this can lead to memory leaks unless reference counters in
   * refered clauses are decreased extra. (Such as in Clause::destroy()
   * which does not use Inference::destroy() to avoid deep recursion.)
   */
  virtual ~Inference() {}

  /**
   * To implement lazy minimization of proofs coming from a SAT solver
   * without explicit proof recording.
   *
   * We want to postpone the potentially expensive
   * minimizing call to after
   * a complete refutation has been found.
   *
   * This is meant to be a no-op for all inferences except those related to SAT.
   */
  virtual void minimizePremises() {}

  static vstring ruleName(Rule rule);
  vstring name() const { return ruleName(_rule); }

  CLASS_NAME(Inference);
  USE_ALLOCATOR(Inference);

  /**
   * A class that iterates over parents.
   * @since 04/01/2008 Torrevieja
   */
  struct Iterator {
    /** The content, can be anything */
    union {
      void* pointer;
      int integer;
    };
  };

  virtual Iterator iterator();
  virtual bool hasNext(Iterator& it);
  virtual Unit* next(Iterator& it);

  /** Return the inference rule */
  Rule rule() const { return _rule; }

protected:
  /** The rule used */
  Rule _rule;
}; // class Inference

/**
 * Inferences with a single premise
 * @since 07/04/2007 flight Manchester-Frankfurt
 */
class Inference1
  : public Inference
{
public:
  Inference1(Rule rule,Unit* premise)
    : Inference(rule),
      _premise1(premise)
  { _premise1->incRefCnt(); }

  virtual void destroy();
  virtual Iterator iterator();
  virtual bool hasNext(Iterator& it);
  virtual Unit* next(Iterator& it);

  CLASS_NAME(Inference1);
  USE_ALLOCATOR(Inference1);

protected:
  /** The premise */
  Unit* _premise1;
};

/**
 * Inferences with a list of premises
 * @since 07/07/2007 Manchester
 */
class InferenceMany
  : public Inference
{
public:
  InferenceMany(Rule rule,UnitList* premises);
  virtual ~InferenceMany() { _premises->destroy(); }

  virtual void destroy();
  virtual Iterator iterator();
  virtual bool hasNext(Iterator& it);
  virtual Unit* next(Iterator& it);

  CLASS_NAME(InferenceMany);
  USE_ALLOCATOR(InferenceMany);

protected:
  /** The premises */
  UnitList* _premises;
};

/**
 * Inferences with two premises
 * @since 07/01/2008 Torrevieja
 */
class Inference2
  : public Inference
{
public:
  Inference2(Rule rule,Unit* premise1,Unit* premise2)
    : Inference(rule),
      _premise1(premise1),
      _premise2(premise2)
  {
    _premise1->incRefCnt();
    _premise2->incRefCnt();
  }

  virtual void destroy();
  virtual Iterator iterator();
  virtual bool hasNext(Iterator& it);
  virtual Unit* next(Iterator& it);

  CLASS_NAME(Inference2);
  USE_ALLOCATOR(Inference2);

protected:
  /** First premise */
  Unit* _premise1;
  /** Second premise */
  Unit* _premise2;
};


}
#endif<|MERGE_RESOLUTION|>--- conflicted
+++ resolved
@@ -194,13 +194,10 @@
     EQUALITY_AXIOM,
     /** any added theory axioms */
     THEORY,
-<<<<<<< HEAD
     /** one of two axioms of FOOL (distinct constants or finite domain) */
     FOOL_AXIOM,
-=======
     //** Flatten a clause to separate theory literals */
     THEORY_FLATTENING,
->>>>>>> ad200a47
     /** Introduction of formula to convert formulas used as argument positions.
      *  Such formulas have the form F->f(x)=1 or ~F->f(x)=0 */
     BOOLEAN_TERM_ENCODING,
