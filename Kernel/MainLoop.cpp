--- conflicted
+++ resolved
@@ -20,11 +20,7 @@
 
 #include "Tabulation/TabulationAlgorithm.hpp"
 
-<<<<<<< HEAD
-#include "FMB/FiniteModelBuilderIncremental.hpp"
-=======
 //#include "FMB/FiniteModelBuilderIncremental.hpp"
->>>>>>> 337dc84b
 #include "FMB/FiniteModelBuilderNonIncremental.hpp"
 
 #include "Shell/BFNTMainLoop.hpp"
@@ -148,12 +144,8 @@
       USER_ERROR("Finite Model Builder (sa=fmb) cannot be used with many-sorted problems"); 
     }
     if(opt.fmbIncremental()){
-<<<<<<< HEAD
-      res = new FiniteModelBuilderIncremental(prb,opt);
-=======
       //res = new FiniteModelBuilderIncremental(prb,opt);
       USER_ERROR("Incremental fmb no longer supported");
->>>>>>> 337dc84b
     }
     else{
       res = new FiniteModelBuilderNonIncremental(prb,opt);
