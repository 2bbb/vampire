--- conflicted
+++ resolved
@@ -261,11 +261,6 @@
     }
     nonStrict &= !boundStrict;
     boundValue -= boundVal*coeff.value;
-<<<<<<< HEAD
-    LOG("tkv_bK", "value "<<env -> signature->varName(currVar)<<" " <<boundValue);
-
-=======
->>>>>>> eaef0d47
 
     ASS(_bounds.getBounds(srcBound).isNonEmpty());
     size_t boundIndex = _bounds.getBounds(srcBound).size()-1;
