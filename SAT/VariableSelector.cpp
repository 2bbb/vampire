/**
 * @file SAT/VariableSelector.cpp
 * Implements class VariableSelector.
 */

#include "Debug/RuntimeStatistics.hpp"

#include "SATClause.hpp"
#include "TWLSolver.hpp"

#include "VariableSelector.hpp"

using namespace SAT;

bool VariableSelector::isUndefined(unsigned var)
{
  CALL("VariableSelector::isUndefined");

  return _solver.isUndefined(var);
}

bool ActiveVariableSelector::selectVariable(unsigned& var)
{
  CALL("ActiveVariableSelector::selectVariable");

  do {
    if(_activityHeap.isEmpty()) {
      return false;
    }
    var = _activityHeap.popMostActive();
  } while(!isUndefined(var));
  return true;
}

void ActiveVariableSelector::ensureVarCnt(unsigned varCnt)
{
  CALL("ActiveVariableSelector::ensureVarCnt");

  VariableSelector::ensureVarCnt(varCnt);
  _activityHeap.ensureVarCnt(varCnt);
  // expand and initialise new entries with 0
  _niceness.expand(varCnt, 0);
}

void ActiveVariableSelector::onInputClauseAdded(SATClause* cl)
{
  CALL("ActiveVariableSelector::onInputClauseAdded");

  unsigned clen = cl->length();

  for(unsigned i=0;i<clen;i++) {
    SATLiteral lit = (*cl)[i];
    unsigned var = lit.var();
<<<<<<< HEAD
    _niceness[var] = 1; // now defaulted as I removed niceness option
=======
    // get niceness if not already got
    if(_niceness[var]==0){ 
      unsigned niceness = getNiceness(var);
      _niceness[var] = niceness;
    }
>>>>>>> eaef0d47
    _activityHeap.markActivity(var);
  }
}

/**
 * Uses source literal to compute the niceness for a SATLiteral
 * Note - higher is better i.e. a larger niceness value should indicate
 *        that we want to select this literal
 *
 * The general notion used here is that it is 'nicer' to have variables
 * and constants deeper in the literal. 
 *
 * Three separate ways of computing niceness have been implemented. These
 * should be compared and other options explored. 
 * 
 * @author Giles
 */
unsigned ActiveVariableSelector::getNiceness(unsigned var)
{
  CALL("ActiveVariableSelector::getNiceness");

  // If niceness is switched off use 1
  if(_niceness_option == Options::NICENESS_NONE){
    return 1;
  }

  // use source literal to compute niceness weight
  Literal* _source = _sourceMap.get(var); 

  // if it is null return 1 niceness
  // we assume that either all SATLiterals will have a niceness
  // score or none will
  if(!_source){
    return 1;
  }
  //We will do a Breadth-First search for variables or constants

  static Stack<const TermList*> _stack;
  _stack.reset();

  _stack.push(_source->args());

  unsigned level = 0;
  unsigned level_multiplier = 1;//change to make lower levels score more
  bool found = false;
  unsigned level_sum = 0;
  unsigned count = 0;
  bool divide = false;
  switch(_niceness_option){
    case Options::NICENESS_NONE:
      return 1;
    case Options::NICENESS_TOP:
      // Search for highest variable/constant
      while(!_stack.isEmpty() && !found){
        level++;
for(const TermList* t = _stack.pop(); !t->isEmpty(); t = t->next()){
          if(t->isVar()){
            found=true;
            break;
          }
          else{
            ASS(t->isTerm());
            const Term* trm = t->term();
            ASS(trm->shared());
            if(trm->ground()){
              found=true;
              break;
            }
            _stack.push(trm->args()); //breadth first, save args for later
          }
        }
      } 
      level = level*level_multiplier;
      RSTAT_MCTR_INC("nscore",level);
      return level;
    case Options::NICENESS_AVERAGE:
      divide=true;
    case Options::NICENESS_SUM:
      //sum the levels of all variables/constants
      while(!_stack.isEmpty()){
        level++;
        for(const TermList* t = _stack.pop(); !t->isEmpty(); t = t->next()){
          if(t->isVar()){
            level_sum += (level*level_multiplier);
          }
          else{
            ASS(t->isTerm());
            const Term* trm = t->term();
            ASS(trm->shared());
            if(trm->ground()){
              level_sum += (level*level_multiplier);
              count += 1;
            }
            _stack.push(trm->args()); //breadth first, save args for later
         }
        }
      }
      RSTAT_MCTR_INC("nscore",level_sum);
      // if we want average, we set divid=true earlier
      if(divide){ level_sum = (level_sum/count);}//This division will truncate
      return level_sum;
    default: ASSERTION_VIOLATION_REP("Invalid niceness option: "+_niceness_option);
  }

  return 1;
}


/////////////////////
// ArrayActiveVariableSelector

void ArrayActiveVariableSelector::onRestart()
{
  CALL("ArrayActiveVariableSelector::onRestart");

  for(unsigned i=0; i<_varCnt; i++) {
    _activities[i]/=2;
  }
}

bool ArrayActiveVariableSelector::selectVariable(unsigned& var)
{
  CALL("ArrayActiveVariableSelector::selectVariable");

  unsigned bestWCnt;
  int bestWCntI=-1;

  for(unsigned i=0;i<_varCnt;i++) {
    if(!isUndefined(i)) {
      continue;
    }
    unsigned wcnt=_activities[i];
    if(bestWCntI==-1 || wcnt>bestWCnt) {
      bestWCnt=wcnt;
      bestWCntI=i;
    }
  }
  if(bestWCntI!=-1) {
    var=bestWCntI;
    return true;
  }
  return false;
}

void ArrayActiveVariableSelector::onInputClauseAdded(SATClause* cl)
{
  CALL("ArrayActiveVariableSelector::onInputClauseAdded");

  unsigned clen = cl->length();
  for(unsigned i=0;i<clen;i++) {
    unsigned var = (*cl)[i].var();
    _activities[var]++;
  }
}

/////////////////////
// RLCVariableSelector

bool RLCVariableSelector::selectVariable(unsigned& var)
{
  CALL("RLCVariableSelector::selectVariable");

  SATClauseStack::TopFirstIterator lcit(_solver._learntClauses);
  while(lcit.hasNext()) {
    SATClause* cl = lcit.next();
    if(_solver.isTrue(cl)) {
      continue;
    }
    ASS(!_solver.isFalse(cl));

    unsigned bestVal;
    int bestVar = -1;
    unsigned clen = cl->length();
    for(unsigned i=0;i<clen;i++) {
      unsigned var = (*cl)[i].var();
      if(!isUndefined(var)) {
        continue;
      }
      unsigned curVal=_activities[var];
      if(bestVar==-1 || curVal>bestVal) {
	bestVal=curVal;
        bestVar=var;
      }
    }
    ASS_NEQ(bestVar,-1);
    var=bestVar;
    return true;
  }

  return ArrayActiveVariableSelector::selectVariable(var);
}
<<<<<<< HEAD

/////////////////////////
//  ArrayNicenessVariableSelector
// 
// Not used.
//
// @author Giles


void ArrayNicenessVariableSelector::onInputClauseAdded(SATClause* cl)
{
  CALL("ArrayNicenessVariableSelector::onInputClauseAdded");

  unsigned clen = cl->length();
  for(unsigned i=0;i<clen;i++){
    SATLiteral lit = (*cl)[i];
    unsigned var = lit.var();
    if(_niceness[var]==0){
      unsigned niceness = 1; 
      _niceness[var] = niceness;
    }
  }
}
=======
>>>>>>> eaef0d47
<|MERGE_RESOLUTION|>--- conflicted
+++ resolved
@@ -51,15 +51,11 @@
   for(unsigned i=0;i<clen;i++) {
     SATLiteral lit = (*cl)[i];
     unsigned var = lit.var();
-<<<<<<< HEAD
-    _niceness[var] = 1; // now defaulted as I removed niceness option
-=======
     // get niceness if not already got
     if(_niceness[var]==0){ 
       unsigned niceness = getNiceness(var);
       _niceness[var] = niceness;
     }
->>>>>>> eaef0d47
     _activityHeap.markActivity(var);
   }
 }
@@ -251,29 +247,3 @@
 
   return ArrayActiveVariableSelector::selectVariable(var);
 }
-<<<<<<< HEAD
-
-/////////////////////////
-//  ArrayNicenessVariableSelector
-// 
-// Not used.
-//
-// @author Giles
-
-
-void ArrayNicenessVariableSelector::onInputClauseAdded(SATClause* cl)
-{
-  CALL("ArrayNicenessVariableSelector::onInputClauseAdded");
-
-  unsigned clen = cl->length();
-  for(unsigned i=0;i<clen;i++){
-    SATLiteral lit = (*cl)[i];
-    unsigned var = lit.var();
-    if(_niceness[var]==0){
-      unsigned niceness = 1; 
-      _niceness[var] = niceness;
-    }
-  }
-}
-=======
->>>>>>> eaef0d47
