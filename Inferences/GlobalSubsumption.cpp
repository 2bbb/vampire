--- conflicted
+++ resolved
@@ -91,12 +91,7 @@
 
     Grounder::recordInference(cl, solver.getRefutation(), refutation);
 
-<<<<<<< HEAD
-    LOG("inf_gs","gs found refutation "<<(*refutation)<<" based on "<<(*cl));
     env -> statistics->globalSubsumption++;
-=======
-    env.statistics->globalSubsumption++;
->>>>>>> eaef0d47
     throw MainLoop::RefutationFoundException(refutation);
   }
 }
@@ -179,12 +174,7 @@
 	replacement->setAge(cl->age());
 
 	Grounder::recordInference(cl, solver.getRefutation(), replacement);
-<<<<<<< HEAD
-	LOG_SIMPL("inf_gs",cl,replacement);
 	env -> statistics->globalSubsumption++;
-=======
-	env.statistics->globalSubsumption++;
->>>>>>> eaef0d47
         ASS_L(replacement->length(), clen);
 
 	solver.retractAllAssumptions();
