/**
 * @file HornRevealer.cpp
 * Implements class HornRevealer.
 */

#include "Lib/Environment.hpp"

#include "Kernel/Clause.hpp"
#include "Kernel/Inference.hpp"
#include "Kernel/LiteralSelector.hpp"
#include "Kernel/Problem.hpp"
#include "Kernel/Signature.hpp"
#include "Kernel/Term.hpp"

#include "Statistics.hpp"

#include "HornRevealer.hpp"

#undef LOGGING
#define LOGGING 0

namespace Shell
{

void HornRevealer::apply(Problem& prb)
{
  CALL("HornRevealer::apply(Problem&)");

  //TODO: move the information on swapping predicate polarity for Horn into the Problem

  apply(prb.units());
}

void HornRevealer::apply(UnitList*& units)
{
  CALL("HornRevealer::apply");

  buildSatProblem(units);

  _solver.ensureVarCnt(env -> signature->predicates()+1);
  _solver.addClauses(pvi( SATClauseStack::Iterator(_satPrb) ), false);

  if(_solver.getStatus()==SATSolver::SATISFIABLE) {
    if (env.options->showPreprocessing()) {
      env.beginOutput();
      env.out() << "[PP] Horn discovered" << std::endl;
      env.endOutput();
    }
    discoverGoals(units);

    unsigned preds = env -> signature->predicates();
    for(unsigned i=0; i<preds; i++) {
      bool reversed = isReversed(i);
      if(reversed) {
<<<<<<< HEAD
	LOG("pp_hr","reversed: " << env -> signature->predicateName(i));
=======
        if (env.options->showPreprocessing()) {
          env.beginOutput();
          env.out() << "[PP] predicate reversed: " << env.signature->predicateName(i) << std::endl;
          env.endOutput();
        }
>>>>>>> eaef0d47
	LiteralSelector::reversePredicatePolarity(i, true);
	env -> statistics->hornReversedPredicates++;
      }
    }
  }
}

void HornRevealer::discoverGoals(UnitList*& units)
{
  CALL("HornRevealer::discoverGoals");

  UnitList::DelIterator uit(units);
  while(uit.hasNext()) {
    Clause* cl = static_cast<Clause*>(uit.next());
    ASS(cl->isClause());
    bool markedAsGoal = cl->inputType()!=Unit::AXIOM;
    bool shouldBeGoal = isGoal(cl);
    if(markedAsGoal==shouldBeGoal) {
      continue;
    }

    Inference* inf = new Inference1(Inference::REORDER_LITERALS, cl);
    Unit::InputType inpType = shouldBeGoal ? Unit::CONJECTURE : Unit::AXIOM;
    Clause* newCl = Clause::fromIterator(Clause::Iterator(*cl), inpType, inf);
    uit.replace(newCl);
    if (env.options->showPreprocessing()) {
      env.beginOutput();
      env.out() << "[PP] Horn revealer changed inp type: " << inpType <<"\n  "<< newCl->toString() << std::endl;
      env.endOutput();
    }
  }
}

bool HornRevealer::isReversed(unsigned pred)
{
  CALL("HornRevealer::isReversed");
  ASS_EQ(_solver.getStatus(),SATSolver::SATISFIABLE);

  //if prop variable is true, we don't reverse the predicate
  return _solver.getAssignment(pred2var(pred))==SATSolver::FALSE;
}

bool HornRevealer::isGoal(Clause* cl)
{
  CALL("HornRevealer::isGoal");

  bool hasPositive = false;

  Clause::Iterator cit(*cl);
  while(cit.hasNext()) {
    Literal* l = cit.next();
    unsigned pred = l->functor();
    bool polarity = l->isPositive();

    bool posPolarity = !isReversed(pred);

    if(polarity==posPolarity) {
      ASS_REP(!hasPositive, cl->toString());
      hasPositive = true;
    }
  }
  return !hasPositive;
}

void HornRevealer::buildSatProblem(UnitList* units)
{
  CALL("HornRevealer::buildSatProblem");
  ASS(_satPrb.isEmpty());

  //we ensure that the polarity of equality doesn't change
  static SATLiteralStack slits;
  slits.reset();
  slits.push(SATLiteral(pred2var(0), true));
  SATClause* scl = SATClause::fromStack(slits);
  _satPrb.push(scl);

  UnitList::Iterator uit(units);
  while(uit.hasNext()) {
    Clause* cl = static_cast<Clause*>(uit.next());
    ASS(cl->isClause());
    addToSatProblem(cl);
  }
}

void HornRevealer::addToSatProblem(Clause* cl)
{
  CALL("HornRevealer::addToSatProblem");

  static SATLiteralStack slits;

  unsigned hlen = cl->length();
  for(unsigned i=0; i<hlen; i++) {
    Literal* iLit = (*cl)[i];
    unsigned iPred = iLit->functor();
    bool iPol = iLit->isPositive();
    for(unsigned j=0; j<hlen; j++) {
      if(i==j) {
	continue;
      }
      Literal* jLit = (*cl)[j];
      unsigned jPred = jLit->functor();
      bool jPol = jLit->isPositive();

      slits.reset();
      slits.push(SATLiteral(pred2var(iPred), !iPol));
      slits.push(SATLiteral(pred2var(jPred), !jPol));

      if(slits[0]==slits[1].opposite()) { continue; }
      if(slits[0]==slits[1]) { slits.pop(); }

      SATClause* scl = SATClause::fromStack(slits);
      _satPrb.push(scl);
    }
  }
}

}

<|MERGE_RESOLUTION|>--- conflicted
+++ resolved
@@ -41,10 +41,10 @@
   _solver.addClauses(pvi( SATClauseStack::Iterator(_satPrb) ), false);
 
   if(_solver.getStatus()==SATSolver::SATISFIABLE) {
-    if (env.options->showPreprocessing()) {
-      env.beginOutput();
-      env.out() << "[PP] Horn discovered" << std::endl;
-      env.endOutput();
+    if (env->options->showPreprocessing()) {
+      env->beginOutput();
+      env->out() << "[PP] Horn discovered" << std::endl;
+      env->endOutput();
     }
     discoverGoals(units);
 
@@ -52,15 +52,11 @@
     for(unsigned i=0; i<preds; i++) {
       bool reversed = isReversed(i);
       if(reversed) {
-<<<<<<< HEAD
-	LOG("pp_hr","reversed: " << env -> signature->predicateName(i));
-=======
-        if (env.options->showPreprocessing()) {
-          env.beginOutput();
-          env.out() << "[PP] predicate reversed: " << env.signature->predicateName(i) << std::endl;
-          env.endOutput();
+        if (env->options->showPreprocessing()) {
+          env->beginOutput();
+          env->out() << "[PP] predicate reversed: " << env->signature->predicateName(i) << std::endl;
+          env->endOutput();
         }
->>>>>>> eaef0d47
 	LiteralSelector::reversePredicatePolarity(i, true);
 	env -> statistics->hornReversedPredicates++;
       }
@@ -86,10 +82,10 @@
     Unit::InputType inpType = shouldBeGoal ? Unit::CONJECTURE : Unit::AXIOM;
     Clause* newCl = Clause::fromIterator(Clause::Iterator(*cl), inpType, inf);
     uit.replace(newCl);
-    if (env.options->showPreprocessing()) {
-      env.beginOutput();
-      env.out() << "[PP] Horn revealer changed inp type: " << inpType <<"\n  "<< newCl->toString() << std::endl;
-      env.endOutput();
+    if (env->options->showPreprocessing()) {
+      env->beginOutput();
+      env->out() << "[PP] Horn revealer changed inp type: " << inpType <<"\n  "<< newCl->toString() << std::endl;
+      env->endOutput();
     }
   }
 }
