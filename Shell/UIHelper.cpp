/**
 * @file UIHelper.cpp
 * Implements class UIHelper.
 */

#include <string>
#include <fstream>

#include <stdlib.h>
#include <sys/types.h>
#include <unistd.h>
#include <iostream>

#include "Forwards.hpp"

#include "Lib/Environment.hpp"
#include "Lib/TimeCounter.hpp"

#include "Kernel/InferenceStore.hpp"
#include "Kernel/Problem.hpp"

#include "Parse/SMTLIB.hpp"
#include "Parse/SMTLIB2.hpp"
#include "Parse/TPTP.hpp"

#include "AnswerExtractor.hpp"
#include "InterpolantMinimizer.hpp"
#include "Interpolants.hpp"
#include "LaTeX.hpp"
#include "LispLexer.hpp"
#include "LispParser.hpp"
#include "Options.hpp"
#include "SimplifyProver.hpp"
#include "Statistics.hpp"
#include "TPTPPrinter.hpp"
#include "UIHelper.hpp"
#include "SMTPrinter.hpp"

#include "Lib/RCPtr.hpp"
#include "Lib/List.hpp"
#include "Lib/ScopedPtr.hpp"

#if GNUMP
#include "Kernel/Assignment.hpp"
#include "Kernel/Constraint.hpp"
#include "Kernel/Signature.hpp"

#include "ConstraintReaderBack.hpp"
#include "Shell/SMTLEX.hpp"
#include "Shell/SMTPAR.hpp"
#include "Preprocess.hpp"

#include "MPSLib/Gmputils.h"
#include "MPSLib/Model.h"
#include "MPSLib/Mpsinput.h"

#include <algorithm>
#include <vector>
#include <list>
#endif

using namespace Shell;
using namespace Lib;
using namespace Kernel;
using namespace Saturation;
using namespace std;

bool UIHelper::s_haveConjecture=false;

bool UIHelper::unitSpecNumberComparator(UnitSpec us1, UnitSpec us2)
{
  CALL("unitSpecNumberComparator");

  return us1.unit()->number() < us2.unit()->number();
}

/**
 * In the CASC mode output "% " so that the following line will be considered a comment.
 * @author Andrei Voronkov
 * @since 03/06/2012 Manchester
 */
void UIHelper::addCommentIfCASC(ostream& out)
{
  if (cascMode) {
    out << "% ";
  }
} // UIHelper::addCommentIfCASC

void UIHelper::outputAllPremises(ostream& out, UnitList* units, string prefix)
{
  CALL("UIHelper::outputAllPremises");

#if 1
  InferenceStore::instance()->outputProof(cerr, units);
#else
  Stack<UnitSpec> prems;
  Stack<UnitSpec> toDo;
  DHSet<UnitSpec> seen;

  //get the units to start with
  UnitList::Iterator uit(units);
  while (uit.hasNext()) {
    Unit* u = uit.next();
    toDo.push(UnitSpec(u));
  }

  while (toDo.isNonEmpty()) {
    UnitSpec us = toDo.pop();
    UnitSpecIterator pars = InferenceStore::instance()->getParents(us);
    while (pars.hasNext()) {
      UnitSpec par = pars.next();
      if (seen.contains(par)) {
	continue;
      }
      prems.push(par);
      toDo.push(par);
      seen.insert(par);
    }
  }

  std::sort(prems.begin(), prems.end(), UIHelper::unitSpecNumberComparator);

  Stack<UnitSpec>::BottomFirstIterator premIt(prems);
  while (premIt.hasNext()) {
    UnitSpec prem = premIt.next();
    out << prefix << prem.toString() << endl;
  }
#endif
}

void UIHelper::outputSaturatedSet(ostream& out, UnitIterator uit)
{
  CALL("UIHelper::outputSaturatedSet");

  addCommentIfCASC(out);
  out << "# SZS output start Saturation." << endl;

  while (uit.hasNext()) {
    Unit* cl = uit.next();
    out << TPTPPrinter::toString(cl) << endl;
  }

  addCommentIfCASC(out);
  out << "# SZS output end Saturation." << endl;
} // outputSaturatedSet

/**
 * Return problem object with units obtained according to the content of
 * @b env -> options
 *
 * No preprocessing is performed on the units.
 */
Problem* UIHelper::getInputProblem(const Options& opts)
{
  CALL("UIHelper::getInputProblem");

    
  TimeCounter tc1(TC_PARSING);
  env -> statistics->phase = Statistics::PARSING;


  string inputFile = opts.inputFile();

  istream* input;
  if (inputFile=="") {
    input=&cin;
  } else {
    input=new ifstream(inputFile.c_str());
    if (input->fail()) {
      USER_ERROR("Cannot open problem file: "+inputFile);
    }
  }


  UnitList* units;
  switch (opts.inputSyntax()) {
  case Options::IS_SIMPLIFY:
  {
    Shell::LispLexer lexer(*input);
    Shell::LispParser parser(lexer);
    LispParser::Expression* expr = parser.parse();
    SimplifyProver simplify;
    units = simplify.units(expr);
  }
  break;
  case Options::IS_TPTP:
    {
      Parse::TPTP parser(*input);
      parser.parse();
      units = parser.units();
      s_haveConjecture=parser.containsConjecture();
    }
    break;
  case Options::IS_SMTLIB:
    {
      Parse::SMTLIB parser(opts);
      parser.parse(*input);
      units = parser.getFormulas();
      s_haveConjecture=true;
    }
    break;
  case Options::IS_SMTLIB2:
  {
	  Parse::SMTLIB2 parser(opts);
	  parser.parse(*input);
	  units = parser.getFormulas();
	  UnitList::Iterator uite(units);
	  while(uite.hasNext()){
		  cout<<uite.next()->toString()<<endl;
	  }
	  s_haveConjecture=true;
	  NOT_IMPLEMENTED;
	  break;
  }
  case Options::IS_MPS:
  case Options::IS_NETLIB:
  case Options::IS_HUMAN:
  {
    cout << "This is not supported yet";
    NOT_IMPLEMENTED;
   }
   break;
  }

  if (inputFile!="") {
    delete static_cast<ifstream*>(input);
    input=0;
  }

  Problem* res = new Problem(units);

  env -> statistics->phase=Statistics::UNKNOWN_PHASE;
  return res;
}

/**
 * Output result based on the content of
 * @b env -> statistics->terminationReason
 *
 * If LaTeX output is enabled, it is output in this function.
 *
 * If interpolant output is enabled, it is output in this function.
 */
void UIHelper::outputResult(ostream& out)
{
  CALL("UIHelper::outputResult");

<<<<<<< HEAD
  cout << "outputting result" << endl;
  cout << "tr " << env -> statistics -> terminationReason << endl;

  Options* opt = env -> options;
  if(opt){cout << "Opt is not null" << endl;}
  //const string th = opt -> thanks();

  switch (env -> statistics->terminationReason) {
  case Statistics::REFUTATION:
    addCommentIfCASC(out);
    cout << "Thanks..." << endl;
    //th = env -> options -> thanks();
    //cout << "th got" << endl;
    //cout << "th is " << th << endl;
    //out << "Refutation found. Thanks to "
	//<< env -> options->thanks() << "!\n";
=======
  switch (env -> statistics->terminationReason) {
  case Statistics::REFUTATION:
    addCommentIfCASC(out);
    out << "Refutation found. Thanks to "
	<< env -> options->thanks() << "!\n";
>>>>>>> 73b9cb5a
    if (cascMode) {
      out << "% SZS status " << ( UIHelper::haveConjecture() ? "Theorem" : "Unsatisfiable" )
	  << " for " << env -> options->problemName() << endl;
    }
    if (env -> options->questionAnswering()!=Options::QA_OFF) {
      ASS(env -> statistics->refutation->isClause());
      AnswerExtractor::tryOutputAnswer(static_cast<Clause*>(env -> statistics->refutation));
    }
    if (env -> options->proof() != Options::PROOF_OFF) {
      if (cascMode) {
	out << "% SZS output start Proof for " << env -> options->problemName() << endl;
      }
      InferenceStore::instance()->outputProof(out, env -> statistics->refutation);
      if (cascMode) {
	out << "% SZS output end Proof for " << env -> options->problemName() << endl << flush;
      }
    }
    if (env -> options->showInterpolant()==Options::INTERP_ON) {
      ASS(env -> statistics->refutation->isClause());
      Formula* interpolant=Interpolants().getInterpolant(static_cast<Clause*>(env -> statistics->refutation));
      out << "Interpolant: " << interpolant->toString() << endl;
    }
    if (env -> options->showInterpolant()==Options::INTERP_MINIMIZED) {
      ASS(env -> statistics->refutation->isClause());
//      {
//	Formula* oldInterpolant=Interpolants().getInterpolant(static_cast<Clause*>(env -> statistics->refutation));
//      }
//      Formula* interpolant=InterpolantMinimizer().getInterpolant(static_cast<Clause*>(env -> statistics->refutation));
//      out << "Interpolant: " << interpolant->toString() << endl;

      Formula* oldInterpolant = InterpolantMinimizer(InterpolantMinimizer::OT_WEIGHT, true, true, "Original interpolant weight").getInterpolant(static_cast<Clause*>(env -> statistics->refutation));
      Formula* interpolant = InterpolantMinimizer(InterpolantMinimizer::OT_WEIGHT, false, true, "Minimized interpolant weight").getInterpolant(static_cast<Clause*>(env -> statistics->refutation));
      InterpolantMinimizer(InterpolantMinimizer::OT_COUNT, true, true, "Original interpolant count").getInterpolant(static_cast<Clause*>(env -> statistics->refutation));
      Formula* cntInterpolant = InterpolantMinimizer(InterpolantMinimizer::OT_COUNT, false, true, "Minimized interpolant count").getInterpolant(static_cast<Clause*>(env -> statistics->refutation));
      Formula* quantInterpolant =  InterpolantMinimizer(InterpolantMinimizer::OT_QUANTIFIERS, false, true, "Minimized interpolant quantifiers").getInterpolant(static_cast<Clause*>(env -> statistics->refutation));
      
      SMTPrinter printer;
      out << "Old interpolant (without minimization): " << TPTPPrinter::toString(oldInterpolant) << endl;
      out << "Old interpolant in SMT format (without minimization): "; 
      printer.smtPrint(oldInterpolant,out);
      out << endl;
        
      out << "Symbol-weight minimized interpolant: " << TPTPPrinter::toString(interpolant) << endl;
      out << "Symbol-weight minimized interpolant in SMT format: "; 
      printer.smtPrint(interpolant,out);
      out<<endl;

      out << "Atom-count minimized interpolant: " << TPTPPrinter::toString(cntInterpolant) << endl;
      out << "Atom-count minimized interpolant in SMT format: "; 
      printer.smtPrint(cntInterpolant,out);
      out<<endl;
        
        
      out << "Quantifiers minimized interpolant: " << TPTPPrinter::toString(quantInterpolant) << endl;
      out << "Quantifiers minimized interpolant in SMT format: "; 
      printer.smtPrint(quantInterpolant,out);
      out<<endl;

    }
    if (env -> options->latexOutput() != "off") {
      ofstream latexOut(env -> options->latexOutput().c_str());

      LaTeX formatter;
      latexOut << formatter.refutationToString(env -> statistics->refutation);
    }
    break;
  case Statistics::TIME_LIMIT:
    if (cascMode) {
      out << "% (" << getpid() << ')';
    }
    out << "Time limit reached!\n";
    break;
  case Statistics::MEMORY_LIMIT:
#if VDEBUG
    Allocator::reportUsageByClasses();
#endif
    addCommentIfCASC(out);
    out << "Memory limit exceeded!\n";
    break;
  case Statistics::REFUTATION_NOT_FOUND:
    addCommentIfCASC(out);
    if (env -> statistics->discardedNonRedundantClauses) {
      out << "Refutation not found, non-redundant clauses discarded\n";
    }
    else {
      out << "Refutation not found, incomplete strategy\n";
    }
    break;
  case Statistics::SATISFIABLE:
    outputSatisfiableResult(out);
    break;
  case Statistics::SAT_SATISFIABLE:
    outputSatisfiableResult(out);
    break;
  case Statistics::SAT_UNSATISFIABLE:
    out<<"good job\n";
    break;
  case Statistics::UNKNOWN:
  addCommentIfCASC(out);
    out << "Unknown reason of termination!\n";
    break;
  default:
    ASSERTION_VIOLATION;
  }
  cout << "calling statistics print out" << endl;
  env -> statistics->print(out);
}

void UIHelper::outputSatisfiableResult(ostream& out)
{
  CALL("UIHelper::outputSatisfiableResult");

  out << "Satisfiable!\n";
#if SATISFIABLE_IS_SUCCESS
  if (cascMode && !satisfiableStatusWasAlreadyOutput) {
    out << "% SZS status " << ( UIHelper::haveConjecture() ? "CounterSatisfiable" : "Satisfiable" )
	  <<" for " << env -> options->problemName() << endl;
  }
  if (!env -> statistics->model.empty()) {
    if (cascMode) {
	out << "% SZS output start FiniteModel for " << env -> options->problemName() << endl;
    }
    out << env -> statistics->model;
    if (cascMode) {
	out << "% SZS output end FiniteModel for " << env -> options->problemName() << endl;
    }
  }
  else if (env -> statistics->saturatedSet) {
    outputSaturatedSet(out, pvi(UnitList::Iterator(env -> statistics->saturatedSet)));
  }
#endif
}

/**
 * Output to @b out all symbol declarations for the current signature.
 * Symbols having default types will not be output.
 * @author Andrei Voronkov
 * @since 03/07/2013 Manchester
 */
void UIHelper::outputSymbolDeclarations(ostream& out)
{
  CALL("UIHelper::outputSymbolDeclarations");

  Signature& sig = *env -> signature;

  unsigned funcs = sig.functions();
  for (unsigned i=0; i<funcs; ++i) {
    outputSymbolTypeDeclarationIfNeeded(out, true, i);
  }
  unsigned preds = sig.predicates();
  for (unsigned i=0; i<preds; ++i) {
    outputSymbolTypeDeclarationIfNeeded(out, false, i);
  }
} // UIHelper::outputSymbolDeclarations

/**
 * Output to @b out a function or a predicate symbol declaration.
 * Symbols having default types will not be output.
 * @author Andrei Voronkov
 * @since 03/07/2013 Manchester
 */
void UIHelper::outputSymbolTypeDeclarationIfNeeded(ostream& out, bool function, unsigned symNumber)
{
  CALL("UIHelper::outputSymbolTypeDeclarationIfNeeded");

  Signature::Symbol* sym = function ?
      env -> signature->getFunction(symNumber) : env -> signature->getPredicate(symNumber);

  if (sym->interpreted()) {
    //there is no need to output type definitions for interpreted symbols
    return;
  }

  BaseType* type = function ? static_cast<BaseType*>(sym->fnType()) : sym->predType();

  if (type->isAllDefault()) {
    return;
  }

  out << "tff(" << (function ? "func" : "pred") << "_def_" << symNumber << ",type, "
      << sym->name() << ": ";

  unsigned arity = sym->arity();
  if (arity>0) {
    if (arity==1) {
      out << env -> sorts->sortName(type->arg(0));
    }
    else {
      out << "(";
      for (unsigned i=0; i<arity; i++) {
	if (i>0) {
	  out << " * ";
	}
	out << env -> sorts->sortName(type->arg(i));
      }
      out << ")";
    }
    out << " > ";
  }
  if (function) {
    out << env -> sorts->sortName(sym->fnType()->result());
  }
  else {
    out << "$o";
  }
  out << " )." << endl;
}

#if GNUMP
/**
 * Add input constraints into the empty @c constraints list.
 */
ConstraintRCList* UIHelper::getInputConstraints(const Options& opts)
{
  CALL("UIHelper::getInputConstraints");

  TimeCounter tc(TC_PARSING);
  env -> statistics->phase = Statistics::PARSING;

  string inputFile = env -> options->inputFile();

  ScopedPtr<std::ifstream> inputScoped;
  istream * input;
  if (inputFile=="") {
     input=&cin;
   } else {
     inputScoped=new ifstream(inputFile.c_str());
     input = inputScoped.ptr();
     if (input->fail()) {
       USER_ERROR("Cannot open problem file: "+inputFile);
     }
   }

  ConstraintRCList* res;

  switch(env -> options->inputSyntax()) {
  case Options::IS_TPTP:
    USER_ERROR("Format not supported for BPA");
    break;
#if 0
  case Options::IS_SMTLIB:
  case Options::IS_SMTLIB2:
  {
    Parse::SMTLIB parser(opts);
    parser.parse(*input);
    UnitList* ulist = parser.getFormulas();
    UnitList::Iterator ite(ulist);
    while (ite.hasNext())
    {
      Unit* u = ite.next();
      if ( !u->isClause()) {
	Formula* f = u->getFormula();
	std::cout << f->toString();
      }


    }
    ASSERTION_VIOLATION;
    s_haveConjecture=true;
    SMTConstraintReader rdr(parser);
    res = rdr.constraints();
    break;
    
    /*
    std::cout << "doing the constraint reading" << std::endl;
    Parse::SMTLIB parser1(*env -> options);
  
    string inputFile = env -> options->inputFile();
    std::cout << inputFile << std::endl;
    istream* input;
    if (inputFile=="") {
      input=&cin;
    } else {
      input=new ifstream(inputFile.c_str());
      if (input->fail()) {
	USER_ERROR("Cannot open problem file: "+inputFile);
      }
    }
  
    parser1.parse(*input);
    std::cout << parser1.getLispFormula()->toString() << std::endl;
     */
  }
#endif
  case Options::IS_SMTLIB:
  {
    SMTLexer lex(*input);
    SMTParser parser(lex);
    ConstraintReader rdr(parser);
    res = rdr.constraints();
    break;
  }
  case Options::IS_SMTLIB2:
    {
      Parse::SMTLIB2 parser(opts, Parse::SMTLIB2::DECLARE_SYMBOLS);
      parser.parse(*input);
      SMTLib2ConstraintReader rdr(parser);
      res = rdr.constraints();
      break;

    }
  case Options::IS_MPS:
  {
    Model* m = new Model; 
    MpsInput* mpsin = new MpsInput;
        
    bool success = mpsin->readMps(env -> options->inputFile().c_str(), m);
   // m->print(std::cout);

    ASS_EQ(success,true);
    MpsConstraintReader creader(*m);
    res = creader.constraints();

#if 0
    ConstraintRCList::Iterator ite(res);
    while (ite.hasNext())
	std::cout << ite.next()->toString() << std::endl;
    throw TimeLimitExceededException();
    ASSERTION_VIOLATION;
#endif 
    break;
  }
  case Options::IS_HUMAN:
    USER_ERROR("human syntax is not supported as input syntax");
  case Options::IS_NETLIB:
 // case Options::IS_SMTLIB2:
    NOT_IMPLEMENTED;
  default:
    ASSERTION_VIOLATION;
  }

  env -> statistics->inputConstraints = res->length();
  env -> statistics->inputVariables = env -> signature->vars();

  return res;
}

/**
 * Preprocess @c inputConstraints into @c constraints.
 */
ConstraintRCList* UIHelper::getPreprocessedConstraints(const ConstraintRCList* inputConstraints)
{
  CALL("UIHelper::getPreprocessedConstraints/2");

  TimeCounter tc(TC_PREPROCESSING);
  env -> statistics->phase = Statistics::PREPROCESSING;

  Preprocess prepr(*env -> options);
  ConstraintRCList* constraints = inputConstraints->copy();
  prepr.preprocess(constraints);
  
  return constraints;
}

/**
 * Add preprocessed input constraints into the empty @c constraints list.
 */
ConstraintRCList* UIHelper::getPreprocessedConstraints(const Options& opts)
{
  CALL("UIHelper::getPreprocessedConstraints/1");

  ConstraintRCList* inpConstraints(getInputConstraints(opts));
  return getPreprocessedConstraints(inpConstraints);
}

/**
 * Into stream @c out output @c constraint in format @b syntax.
 */
void UIHelper::outputConstraint(const Constraint& constraint, ostream& out, Options::InputSyntax syntax)
{
  CALL("UIHelper::outputConstraint");

  switch(syntax) {
  case Options::IS_HUMAN:
    outputConstraintInHumanFormat(constraint, out);
    // outputConstraintInSMTFormat(constraint,out);
    return;
  case Options::IS_SMTLIB:
      outputConstraintInSMTFormat(constraint,out);
      return;
  case Options::IS_MPS:
  case Options::IS_NETLIB:
  case Options::IS_SMTLIB2:
    NOT_IMPLEMENTED;
  default:
    ASSERTION_VIOLATION;
  }

}

void UIHelper::outputConstraintInHumanFormat(const Constraint& constraint, ostream& out)
{
  CALL("UIHelper::outputConstraintInHumanFormat");

  /* 
   * Constraint::CoeffIterator coeffs = constraint.coeffs();
 

  switch(constraint.type()) {
  case CT_EQ:
    out << "( = "; break;
  case CT_GR:
    out << "( >"; break;
  case CT_GREQ:
    out << "( >="; break;
  }
  
  unsigned closedP = 0; 
  if (constraint.freeCoeff() != CoeffNumber::zero() && constraint.type()!= CT_EQ) 
  {
    out << " (+";
    closedP ++;
    if (constraint.freeCoeff().isNegativeAssumingNonzero())
	out<< " " << -constraint.freeCoeff().native() <<" ";
    if (constraint.freeCoeff().isPositiveAssumingNonzero()) 
	out<< " (~ " << constraint.freeCoeff().native() <<")";
  }
    
  while (coeffs.hasNext()) {
    Constraint::Coeff coeff = coeffs.next();
     if (coeffs.hasNext()) {
	out << " (+ ";
	closedP++;
    }
    if (coeff.value<CoeffNumber::zero()) {
	out << " (* ( ~ " << -coeff.value << " ) " << env -> signature->varName(coeff.var) << ")";
    }
    else {
	out <<" (* "<< coeff.value << " " << env -> signature->varName(coeff.var) << " )";
    }
   
  }
  
  if (constraint.freeCoeff() != CoeffNumber::zero() && constraint.type()!= CT_EQ )
      out <<  "";
  
  while (closedP!=0)
  {
    out <<  ")"; 
    closedP--;
    }
   out << " 0 )";
  
 */ 
  Constraint::CoeffIterator coeffs = constraint.coeffs();
  if (!coeffs.hasNext()) {
    out << "0 ";
  }
  while (coeffs.hasNext()) {
    Constraint::Coeff coeff = coeffs.next();
    if (coeff.value<CoeffNumber::zero()) {
	out << "(" << coeff.value << "*" << env -> signature->varName(coeff.var) << ") ";
    }
    else {
	out << coeff.value << "*" << env -> signature->varName(coeff.var) << " ";
    }
    if (coeffs.hasNext()) {
	out << "+ ";
    }
  }
  switch(constraint.type()) {
  case CT_EQ:
    out << "="; break;
  case CT_GR:
    out << ">"; break;
  case CT_GREQ:
    out << ">="; break;
  }
  out << " " << constraint.freeCoeff(); 
}


void UIHelper::outputConstraintInSMTFormat(const Constraint& constraint, ostream& out)
{
  CALL("UIHelper::outputConstraintInSMTFormat");

  Constraint::CoeffIterator coeffs = constraint.coeffs();
  
 /* 
  if (!coeffs.hasNext()) {
    out << " 0 ";
  }
  */
  switch(constraint.type()) {
  case CT_EQ:
    out << "( = "; break;
  case CT_GR:
    out << "( >"; break;
  case CT_GREQ:
    out << "( >="; break;
  }
  
  unsigned closedP = 0; 
  if (constraint.freeCoeff() != CoeffNumber::zero() && constraint.type()!= CT_EQ) 
  {
    out << " (+";
    closedP ++;
    if (constraint.freeCoeff().isNegativeAssumingNonzero())
	out <<  " " << -constraint.freeCoeff().native()  << " ";
    if (constraint.freeCoeff().isPositiveAssumingNonzero()) 
	out <<  " (~ " << constraint.freeCoeff().native()  << ")";
  }
    
  while (coeffs.hasNext()) {
    Constraint::Coeff coeff = coeffs.next();
     if (coeffs.hasNext()) {
	out << " (+ ";
	closedP++;
	 
    }
    
    if (coeff.value<CoeffNumber::zero()) {
	
	out << " (* ( ~ " << -coeff.value << " ) " << env -> signature->varName(coeff.var) << ")";
    }
    else {
	out <<" (* "<< coeff.value << " " << env -> signature->varName(coeff.var) << " )";
    }
   
  }
  
  if (constraint.freeCoeff() != CoeffNumber::zero() && constraint.type()!= CT_EQ )
      out <<  "";
  
  while (closedP!=0)
  {
    out <<  ")"; 
    closedP--;
    }
   out << " 0 )";
  
 /* if (constraint.freeCoeff().isNegative() || constraint.freeCoeff() == CoeffNumber::zero() )
    out << "(~" << -constraint.freeCoeff() <<") )";
  else 
    out << " " << constraint.freeCoeff() <<" )";*/
}

/**
 * Into stream @c out output @c constraints in format @b syntax.
 */
void UIHelper::outputConstraints(ConstraintList* constraints, ostream& out, Options::InputSyntax syntax)
{ 
  CALL("UIHelper::outputConstraints");

  switch(syntax) {
  case Options::IS_HUMAN:
  {
    ConstraintList::Iterator ite(constraints);
    while (ite.hasNext())
    {
	outputConstraint(*ite.next(), out, syntax);
	out << endl;
    }
    return;
  }
  case Options::IS_SMTLIB:
  {
     out << " (benchmark  SOMENAME" << endl;
    out << " :source {converted from MIPLIB} " << endl;
    out << " :status unknown " << endl;
    out << " :category { industrial } " << endl;
    out << " :logic QF_LRA " << endl;
    
    ConstraintList::Iterator fun(constraints);
    std::list<std::string> uni;

    while (fun.hasNext())
    {
	Constraint::CoeffIterator coeffs = fun.next()->coeffs();
	 while (coeffs.hasNext()) {
	     env -> signature->varName(coeffs.next().var);
	     uni.push_back(env -> signature->varName(coeffs.next().var));
	  //out << ":extrafuns ((" << env -> signature->varName(coeffs.next().var) << " Real )) " << endl; 
	}
	
    }

    std::vector<std::string> myvector (uni.begin(),uni.end());
    std::vector<std::string>::iterator ite;
    ite = unique(myvector.begin(),myvector.end());
    myvector.resize( ite - myvector.begin() );
    for (ite=myvector.begin(); ite!=myvector.end(); ++ite)
	out << " " << *ite;
    
    out << ":formula (and "; 
    ConstraintList::Iterator it(constraints);
    while (it.hasNext()) {
      outputConstraint(*it.next(), out, syntax);
      out << " \n";
    }
    
    out <<  ") )"<< endl;
    return;
  }
  
  case Options::IS_MPS:
  case Options::IS_NETLIB:
  case Options::IS_SMTLIB2:
    NOT_IMPLEMENTED;
  default:
    ASSERTION_VIOLATION;
  }
}

void UIHelper::outputAssignment(Assignment& assignemt, ostream& out, Shell::Options::InputSyntax syntax)
{
  CALL("UIHelper::outputAssignment");

  switch(syntax) {
  case Options::IS_HUMAN:
  case Options::IS_MPS:
  case Options::IS_SMTLIB:
  {
    VarIterator vars = assignemt.getAssignedVars();
    while (vars.hasNext()) {
      Var v = vars.next();
      out << env -> signature->varName(v) << ": " << assignemt[v] << endl;
    }
    return;
  }
  case Options::IS_NETLIB:
  case Options::IS_SMTLIB2:
    NOT_IMPLEMENTED;
  default:
    ASSERTION_VIOLATION;
  }
}
#endif //GNUMP<|MERGE_RESOLUTION|>--- conflicted
+++ resolved
@@ -245,30 +245,11 @@
 {
   CALL("UIHelper::outputResult");
 
-<<<<<<< HEAD
-  cout << "outputting result" << endl;
-  cout << "tr " << env -> statistics -> terminationReason << endl;
-
-  Options* opt = env -> options;
-  if(opt){cout << "Opt is not null" << endl;}
-  //const string th = opt -> thanks();
-
-  switch (env -> statistics->terminationReason) {
-  case Statistics::REFUTATION:
-    addCommentIfCASC(out);
-    cout << "Thanks..." << endl;
-    //th = env -> options -> thanks();
-    //cout << "th got" << endl;
-    //cout << "th is " << th << endl;
-    //out << "Refutation found. Thanks to "
-	//<< env -> options->thanks() << "!\n";
-=======
   switch (env -> statistics->terminationReason) {
   case Statistics::REFUTATION:
     addCommentIfCASC(out);
     out << "Refutation found. Thanks to "
 	<< env -> options->thanks() << "!\n";
->>>>>>> 73b9cb5a
     if (cascMode) {
       out << "% SZS status " << ( UIHelper::haveConjecture() ? "Theorem" : "Unsatisfiable" )
 	  << " for " << env -> options->problemName() << endl;
