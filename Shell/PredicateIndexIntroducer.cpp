/**
 * @file PredicateIndexIntroducer.cpp
 * Implements class PredicateIndexIntroducer.
 */

#include <algorithm>

#include "Debug/RuntimeStatistics.hpp"

#include "Lib/Environment.hpp"
#include "Lib/Hash.hpp"
#include "Lib/StringUtils.hpp"

#include "Kernel/Inference.hpp"
#include "Kernel/Problem.hpp"
#include "Kernel/Signature.hpp"
#include "Kernel/SortHelper.hpp"

#include "Options.hpp"

#include "PredicateIndexIntroducer.hpp"

namespace Shell
{

PredicateIndexIntroducer::PredicateIndexIntroducer()
 : ScanAndApplyLiteralTransformer(Inference::DEFINITION_FOLDING)
{
  CALL("PredicateIndexIntroducer::PredicateIndexIntroducer");

  _assumeSSDistinctGroup = true;
  _ssDistinctGroupID = 0xFFFFFFFF;
}

void PredicateIndexIntroducer::scan(UnitList* units)
{
  CALL("PredicateIndexIntroducer::scan");

  static LiteralStack atoms;

  UnitList::Iterator uit(units);
  while(uit.hasNext()) {
    Unit* u = uit.next();
    atoms.reset();
    u->collectAtoms(atoms);

    while(atoms.isNonEmpty()) {
      scan(atoms.pop());
    }
  }

  ArgOccInfoMap::Iterator aiit(_predArgOccInfos);
  while(aiit.hasNext()) {
    ArgId ai;
    ArgOccInfo inf;
    aiit.next(ai, inf);
    if(!inf._eligible) {
      continue;
    }
    Stack<unsigned>* idxArgs;
    _indexedPredArgs.getValuePtr(ai.first, idxArgs);
    idxArgs->push(ai.second);
  }

  IdxPredArgsMap::Iterator ipit(_indexedPredArgs);
  while(ipit.hasNext()) {
    unsigned pred = ipit.nextKey();
    Stack<unsigned>& args = _indexedPredArgs.get(pred);
    std::sort(args.begin(), args.end());
<<<<<<< HEAD
    LOG("pp_pii_elim","elim pred: "<<env -> signature->predicateName(pred));
=======
    if (env.options->showPreprocessing()) {
      env.beginOutput();
      env.out() << "[PP] elim pred: "<<env.signature->predicateName(pred) << std::endl;
      env.endOutput();
    }
>>>>>>> eaef0d47
  }
  RSTAT_CTR_INC_MANY("predicates removed by indexing", _indexedPredArgs.size());
}

PredicateIndexIntroducer::DistGrpSet* PredicateIndexIntroducer::getDistGrps(TermList trm)
{
  CALL("PredicateIndexIntroducer::getDistGrps");

  if(!trm.isTerm() || trm.term()->arity()!=0) {
    return DistGrpSet::getEmpty();
  }
  unsigned func = trm.term()->functor();
  const List<unsigned>* signDistGrps = env -> signature->getFunction(func)->distinctGroups();

  static Stack<unsigned> distGrps;

  distGrps.reset();
  distGrps.loadFromIterator(List<unsigned>::Iterator(signDistGrps));

  if(_assumeSSDistinctGroup) {
    vstring name = trm.term()->functionName();
    bool ssDistinct = name.substr(0,2)=="$$";

<<<<<<< HEAD
    string protectedPrefix = env -> options->protectedPrefix();
=======
    vstring protectedPrefix = env.options->protectedPrefix();
>>>>>>> eaef0d47
    if(!ssDistinct && protectedPrefix.size()!=0) {
      if(name.substr(0, protectedPrefix.size())==protectedPrefix) {
	ssDistinct = true;
      }
    }

    if(ssDistinct) {
      distGrps.push(_ssDistinctGroupID);
    }

  }

  return DistGrpSet::getFromArray(distGrps.begin(), distGrps.size());
}

void PredicateIndexIntroducer::ArgOccInfo::scanArg(PredicateIndexIntroducer& parent, TermList trm)
{
  CALL("PredicateIndexIntroducer::ArgOccInfo::scanArg");

  bool wasNew = _new;
  if(_new) {
    _new = false;
    _eligible = true;
  }
  else if(!_eligible) {
    return;
  }
  if(!trm.isTerm() || trm.term()->arity()!=0) {
    _eligible = false;
    return;
  }

  if(wasNew) {
    _onlyOcc = trm.term();
    _distGrps = parent.getDistGrps(trm);
    return;
  }
  else if(_onlyOcc) {
    if(_onlyOcc==trm.term()) {
      return;
    }
    _onlyOcc = 0;
    if(_distGrps->isEmpty()) {
      _eligible = false;
      return;
    }
  }
  ASS(!_onlyOcc);
  ASS(_distGrps);
  ASS(!_distGrps->isEmpty());
  DistGrpSet* trmDistGrps = parent.getDistGrps(trm);
  _distGrps = _distGrps->getIntersection(trmDistGrps);

  if(_distGrps->isEmpty()) {
    _eligible = false;
  }
}

void PredicateIndexIntroducer::scan(Literal* lit)
{
  CALL("PredicateIndexIntroducer::scan(Literal*)");

  if(env -> signature->getPredicate(lit->functor())->protectedSymbol()) {
    return;
  }

  if(!_seen.insert(lit)) {
    return;
  }

  unsigned func = lit->functor();
  unsigned arity = lit->arity();

  for(unsigned i=0; i<arity; ++i) {
    TermList arg = *lit->nthArgument(i);
    ArgId ai = ArgId(func, i);
    ArgOccInfo* pInfo;
    _predArgOccInfos.getValuePtr(ai, pInfo);
    pInfo->scanArg(*this, arg);
  }
}

unsigned PredicateIndexIntroducer::getIndexedPred(Literal* lit)
{
  CALL("PredicateIndexIntroducer::getIndexedPred");

  unsigned pred = lit->functor();
  ASS(_indexedPredArgs.find(pred));

  Stack<unsigned>& indexedArgs = _indexedPredArgs.get(pred);

  //collect arguments which we use for indexing
  static TermStack idxTerms;
  idxTerms.reset();
  Stack<unsigned>::BottomFirstIterator iaIdxIt(indexedArgs); //indexed argument index iterator
  while(iaIdxIt.hasNext()) {
    unsigned iaIdx = iaIdxIt.next();
    idxTerms.push(*lit->nthArgument(iaIdx));
  }

  IdxPredKey key(pred,idxTerms);

  unsigned* pRes;
  if(!_idxPreds.getValuePtr(key, pRes)) {
    return *pRes;
  }

  unsigned remainingArity = lit->arity() - indexedArgs.size();


  vstring suffix = lit->predicateName();


  //build a nice suffix for the newly introduced predicate
  TermStack::BottomFirstIterator itit(idxTerms);
  while(itit.hasNext()) {
    TermList t = itit.next();
    ASS(t.isTerm());
    ASS(t.term()->arity()==0);

    suffix += "_" + t.term()->functionName();
  }
  suffix = StringUtils::sanitizeSuffix(suffix);


  //collect sorts of the non-indexed arguments
  static Stack<unsigned> argSorts;
  argSorts.reset();

  ASS(isSorted(Stack<unsigned>::BottomFirstIterator(indexedArgs)));
  Stack<unsigned>::BottomFirstIterator iaIdxIt2(indexedArgs);
  ALWAYS(iaIdxIt2.hasNext());
  unsigned nextIndexedIdx = iaIdxIt2.next();
  unsigned arity = lit->arity();

  for(unsigned i=0; i<arity; ++i) {
    if(i==nextIndexedIdx) {
      //make sure we'll spot the next indexed argument index (the "index" word is a bit too much overloaded...)
      if(iaIdxIt2.hasNext()) {
	nextIndexedIdx = iaIdxIt2.next();
      }
      else {
	nextIndexedIdx=0; //we won't have i==0 in the next iterations
      }
      continue;
    }
    argSorts.push(SortHelper::getArgSort(lit, i));
  }



  *pRes = env -> signature->addFreshPredicate(remainingArity, "sP", suffix.c_str());
  ASS_EQ(remainingArity, argSorts.size());
  BaseType* predType = BaseType::makeType(remainingArity, argSorts.begin(), Sorts::SRT_BOOL);
  env -> signature->getPredicate(*pRes)->setType(predType);

  RSTAT_CTR_INC("introduced index predicates");
<<<<<<< HEAD
  LOG("pp_pii_intro","introduced index predicate: "<<env -> signature->predicateName(*pRes)<< " of type "<<predType->toString());
=======
  if (env.options->showPreprocessing()) {
    env.beginOutput();
    env.out() << "[PP] introduced index predicate: "<<env.signature->predicateName(*pRes)
            << " of type "<<predType->toString() << std::endl;
    env.endOutput();
  }  
>>>>>>> eaef0d47

  return *pRes;
}

Literal* PredicateIndexIntroducer::apply(Literal* lit, UnitStack& premAcc)
{
  CALL("PredicateIndexIntroducer::apply");

  unsigned pred = lit->functor();
  if(!_indexedPredArgs.find(pred)) {
    return lit;
  }

  unsigned idxPred = getIndexedPred(lit);

  Stack<unsigned>& indexedArgs = _indexedPredArgs.get(pred);

  //collect arguments that remained after indexing
  static TermStack args;
  args.reset();

  Stack<unsigned>::BottomFirstIterator iaIdxIt(indexedArgs); //indexed argument index iterator
  ALWAYS(iaIdxIt.hasNext());
  unsigned nextIndexedIdx = iaIdxIt.next();
  unsigned arity = lit->arity();

  for(unsigned i=0; i<arity; ++i) {
    if(i==nextIndexedIdx) {
      if(iaIdxIt.hasNext()) {
	nextIndexedIdx = iaIdxIt.next();
      }
      else {
	nextIndexedIdx=0; //we won't have i==0 in the next iterations
      }
      continue;
    }
    args.push(*lit->nthArgument(i));
  }

  ASS_EQ(args.size()+indexedArgs.size(), arity);

  //TODO: add transformation premise into premAcc
  RSTAT_CTR_INC("introduced index predicate occurrences");
  Literal* res = Literal::create(idxPred, args.size(), lit->polarity(), false, args.begin());

  if (env.options->showPreprocessing()) {
    env.beginOutput();
    env.out() << "[PP] rewrite: "<<(*lit)<<" --> "<<(*res) << std::endl;
    env.endOutput();
  }

  return res;
}


void PredicateIndexIntroducer::updateModifiedProblem(Problem& prb)
{
  CALL("PredicateIndexIntroducer::updateModifiedProblem");

  prb.invalidateProperty();

  //TODO: registed eliminated predicates by call to prb.addEliminatedPredicate()
}

}<|MERGE_RESOLUTION|>--- conflicted
+++ resolved
@@ -67,15 +67,11 @@
     unsigned pred = ipit.nextKey();
     Stack<unsigned>& args = _indexedPredArgs.get(pred);
     std::sort(args.begin(), args.end());
-<<<<<<< HEAD
-    LOG("pp_pii_elim","elim pred: "<<env -> signature->predicateName(pred));
-=======
-    if (env.options->showPreprocessing()) {
-      env.beginOutput();
-      env.out() << "[PP] elim pred: "<<env.signature->predicateName(pred) << std::endl;
-      env.endOutput();
-    }
->>>>>>> eaef0d47
+    if (env->options->showPreprocessing()) {
+      env->beginOutput();
+      env->out() << "[PP] elim pred: "<<env->signature->predicateName(pred) << std::endl;
+      env->endOutput();
+    }
   }
   RSTAT_CTR_INC_MANY("predicates removed by indexing", _indexedPredArgs.size());
 }
@@ -99,11 +95,7 @@
     vstring name = trm.term()->functionName();
     bool ssDistinct = name.substr(0,2)=="$$";
 
-<<<<<<< HEAD
-    string protectedPrefix = env -> options->protectedPrefix();
-=======
-    vstring protectedPrefix = env.options->protectedPrefix();
->>>>>>> eaef0d47
+    vstring protectedPrefix = env -> options->protectedPrefix();
     if(!ssDistinct && protectedPrefix.size()!=0) {
       if(name.substr(0, protectedPrefix.size())==protectedPrefix) {
 	ssDistinct = true;
@@ -261,16 +253,12 @@
   env -> signature->getPredicate(*pRes)->setType(predType);
 
   RSTAT_CTR_INC("introduced index predicates");
-<<<<<<< HEAD
-  LOG("pp_pii_intro","introduced index predicate: "<<env -> signature->predicateName(*pRes)<< " of type "<<predType->toString());
-=======
-  if (env.options->showPreprocessing()) {
-    env.beginOutput();
-    env.out() << "[PP] introduced index predicate: "<<env.signature->predicateName(*pRes)
+  if (env->options->showPreprocessing()) {
+    env->beginOutput();
+    env->out() << "[PP] introduced index predicate: "<<env->signature->predicateName(*pRes)
             << " of type "<<predType->toString() << std::endl;
-    env.endOutput();
+    env->endOutput();
   }  
->>>>>>> eaef0d47
 
   return *pRes;
 }
@@ -316,10 +304,10 @@
   RSTAT_CTR_INC("introduced index predicate occurrences");
   Literal* res = Literal::create(idxPred, args.size(), lit->polarity(), false, args.begin());
 
-  if (env.options->showPreprocessing()) {
-    env.beginOutput();
-    env.out() << "[PP] rewrite: "<<(*lit)<<" --> "<<(*res) << std::endl;
-    env.endOutput();
+  if (env->options->showPreprocessing()) {
+    env->beginOutput();
+    env->out() << "[PP] rewrite: "<<(*lit)<<" --> "<<(*res) << std::endl;
+    env->endOutput();
   }
 
   return res;
