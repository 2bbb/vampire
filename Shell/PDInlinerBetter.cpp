/**
 * @file PDInliner.cpp
 * Implements class PDInliner.
 */

#include "Debug/RuntimeStatistics.hpp"

#include "Lib/DHMap.hpp"
#include "Lib/Environment.hpp"
#include "Lib/Timer.hpp"

#include "Kernel/Clause.hpp"
#include "Kernel/Formula.hpp"
#include "Kernel/FormulaUnit.hpp"
#include "Kernel/Inference.hpp"
#include "Kernel/Problem.hpp"
#include "Kernel/Signature.hpp"
#include "Kernel/SubformulaIterator.hpp"
#include "Kernel/SubstHelper.hpp"
#include "Kernel/TermIterators.hpp"
#include "Kernel/Unit.hpp"

#include "Flattening.hpp"
#include "PDUtils.hpp"
#include "Rectify.hpp"
#include "SimplifyFalseTrue.hpp"
#include "Statistics.hpp"
#include "VarManager.hpp"

#include "PDInliner.hpp"

#define DEBUG_FORMULA_FIX 1

namespace Shell
{

struct PDInliner::Applicator
{
  Applicator(PDef& parent, Literal* lit);

  TermList apply(unsigned var)
  {
    CALL("PDInliner::Applicator::apply");

    TermList res;
    if(_map.find(var, res)) {
      return res;
    }
    //Undefined variables should be only variables quantified inside the body
    //of the definition.

    if(_used.insert(var)) {
      //the variable is not used, so we can keep it unchanged
      res = TermList(var, false);
      ALWAYS(_map.insert(var, res));
      return res;
    }

    unsigned newVar;
    //we need to come up with new variable for the quantifier
    if(VarManager::varNamePreserving()) {
      newVar = VarManager::getVarAlias(var);
    }
    else {
      newVar = var+1;
      while(_used.find(newVar)) {
	newVar++;
      }
    }

    ALWAYS(_used.insert(newVar));
    res = TermList(newVar, false);
    ALWAYS(_map.insert(var, res));
    return res;
  }

  DHSet<unsigned> _used;
  DHMap<unsigned,TermList> _map;
};

struct PDInliner::DefDep
{
  DefDep(PDInliner& parent, unsigned pred, DepSet* dependencies, FormulaUnit* def)
      : _parent(parent), _pred(pred), _def(def)
  {
    CALL("PDInliner::DefDep::DefDep");
    ASS_NEQ(pred, 0);

    initDependencies(dependencies);
<<<<<<< HEAD
    LOG("pp_inl_dep_added","DefDep created");
    LOG("pp_inl_dep_added","  predicate: "<<env -> signature->predicateName(pred)<<"  num: "<<pred);
    LOG("pp_inl_dep_added","  immediate dependencies: "<<*dependencies);
    LOG("pp_inl_dep_added","  formula: "<<*def);
    LOG("pp_inl_dep_added","  full dependencies: "<<*_dependencies);
=======
    if (env.options->showPreprocessing()) {
      env.beginOutput();
      env.out() << "[PP] DefDep created" << std::endl;
      env.out() << "[PP]   predicate: "<<env.signature->predicateName(pred)
              <<"  num: "<<pred << std::endl;
      env.out() << "[PP]   immediate dependencies: "<<*dependencies << std::endl;
      env.out() << "[PP]   formula: "<<*def << std::endl;
      env.out() << "[PP]   full dependencies: "<<*_dependencies << std::endl;
      env.endOutput();
    }
>>>>>>> eaef0d47
  }

  /**
   * Notify the definition object of a new definition of a
   * predicate appearing (possibly transitively) in its body.
   */
  void expandDependency(unsigned depPred)
  {
    CALL("PDInliner::DefDep::expandDependency");
    ASS(_dependencies->member(depPred));
    if (env.options->showPreprocessing()) {
      env.beginOutput();
      env.out() << "[PP] expanding dependencies of "<<_pred
              <<" by "<<depPred << std::endl;      
      env.endOutput();
    }    

    DefDep* dObj = _parent._deps[depPred];
    ASS(dObj);
    DepSet* newDepSet = _dependencies->getUnion(dObj->_dependencies);
    DepSet* addedDep = newDepSet->subtract(_dependencies);
    DepSet::Iterator fdit(*addedDep);
    while(fdit.hasNext()) {
      unsigned d = fdit.next();
      _parent._dependent[d].push(_pred);
    }
    _dependencies = newDepSet;

  }

  DepSet* dependencies() const { return _dependencies; }
  FormulaUnit* defUnit() const { return _def; }
private:
  void initDependencies(DepSet* dependencies)
  {
    DepSet* fullDep = dependencies;
    DepSet::Iterator dit(*dependencies);
    while(dit.hasNext()) {
      unsigned d = dit.next();
      DefDep* dObj = _parent._deps[d];
      if(!dObj) {
	continue;
      }
      fullDep = fullDep->getUnion(dObj->_dependencies);
    }
    _dependencies = fullDep;

    DepSet::Iterator fdit(*fullDep);
    while(fdit.hasNext()) {
      unsigned d = fdit.next();
      _parent._dependent[d].push(_pred);
    }
   }


  PDInliner& _parent;
  unsigned _pred;
  FormulaUnit* _def;

  DepSet* _dependencies;
};

/**
 * Class representing a single predicate definition
 *
 * For in functions that take polarity as argument, the value can be -1, 0, 1.
 * Zero means "double" polarity - this occurrs e.g. inside equivalences.
 */
struct PDInliner::PDef
{
  PDef(PDInliner* parent, unsigned pred)
      : _parent(parent), _pred(pred), _asymDef(false)
  {}

public:
  Formula* applyAtomicForm(unsigned polarity, Formula* form, InliningState& state)
  {
    CALL("PDInliner::PDef::applyAtomicForm");
    ASS_EQ(form->connective(), LITERAL);

    Literal* l=form->literal();
    ASS_EQ(l->functor(), _pred);

    if(identity(polarity, l)) {
      return form;
    }
    if(atomicBody(polarity, l)) {
      Literal* newLit = atomicApply(polarity, l);
      if(newLit==l) {
	return form;
      }
      if(_defUnit) {
	state.premises.push(_defUnit);
      }
      return new AtomicFormula(newLit);
    }
    if(_defUnit) {
      state.premises.push(_defUnit);
    }
    Formula* res = apply(polarity, l);
    if(res->connective()==TRUE || res->connective()==FALSE) {
      state.needsConstantSimplification = true;
    }
    else {
      state.needsRectify |= _fixNeedsRect;
    }
    return res;
  }

  bool identity(int polarity, Literal* l) { return getBody(polarity, l)==0; }
  bool atomicBody(int polarity, Literal* l)
  { return !identity(polarity, l) && getBody(polarity, l)->connective() == LITERAL; }
  bool constantBody(int polarity, Literal* l)
  {
    if(identity(polarity, l)) {
      return false;
    }
    Connective con = getBody(polarity, l)->connective();
    return con==TRUE || con==FALSE;
  }


  Literal* atomicApply(int polarity, Literal* l)
  {
    CALL("PDInliner::PDef::atomicApply");
    ASS(atomicBody(polarity,l));

    Applicator apl(*this, l);
    Literal* body = getBody(polarity, l)->literal();
    Literal* res = SubstHelper::apply(body, apl);

    if(l->isPositive() != _lhs->isPositive()) {
      res = Literal::complementaryLiteral(res);
    }
    if (env.options->showPreprocessing()) {
      env.beginOutput();
      env.out() << "[PP] Lit inlining: "<<(*l)<<" --> "<<(*res) << std::endl;
      env.endOutput();
    }
    return res;
  }

  /**
   * Return true or false for either true or false constant
   */
  bool constantApply(int polarity, Literal* l)
  {
    CALL("PDInliner::PDef::constantApply");
    ASS(constantBody(polarity,l));

    bool negate = l->isPositive()!=_lhs->isPositive();
    bool res = negate ^ (getBody(polarity,l)->connective()==TRUE);
    if (env.options->showPreprocessing()) {
      env.beginOutput();
      env.out() << "[PP] Lit inlining: "<<(*l)<<" --> "<<(res ? "$true" : "$false") << std::endl;
      env.endOutput();
    }
    return res;
  }

  Formula* apply(int polarity, Literal* l)
  {
    CALL("PDInliner::PDef::apply(int,Literal*)");
    ASS(!identity(polarity, l));

    if(atomicBody(polarity, l)) {
      return new AtomicFormula(atomicApply(polarity, l));
    }

    Applicator apl(*this, l);
    Formula* body = getBody(polarity,l);
    Formula* res = SubstHelper::apply(body, apl);

    if(l->isPositive() != _lhs->isPositive()) {
      res = Flattening::getFlattennedNegation(res);
    }
    if (env.options->showPreprocessing()) {
      env.beginOutput();
      env.out() << "Lit inlining: "<<(*l)<<" --> "<<(*res) << std::endl;
      env.endOutput();
    }
    return res;
  }


  void assignUnit(FormulaUnit* unit)
  {
    CALL("PDInliner::PDef::assignUnit");

    _asymDef = false;

    if (env.options->showPreprocessing()) {
      env.beginOutput();
      env.out() << "[PP] inl: Definition from unit: "<<unit->toString() << std::endl;
      env.endOutput();
    }
    _defUnit = unit;
    Formula* f = unit->formula();
    if(f->connective()==FORALL) {
      f = f->qarg();
    }

    if(f->connective()==IFF) {
      if(f->left()->connective()==LITERAL && f->left()->literal()->functor()==_pred) {
	makeDef(f->left()->literal(), f->right());
      }
      else {
	ASS_EQ(f->right()->connective(),LITERAL);
	ASS_EQ(f->right()->literal()->functor(),_pred);
	makeDef(f->right()->literal(), f->left());
      }
    }
    else {
      ASS_EQ(f->connective(), LITERAL);
      ASS_EQ(f->literal()->functor(), _pred);
      makeDef(f->literal(), Formula::trueFormula());
    }
  }

  /**
   * Make the object into an asymmetric definition
   *
   * If some body argument is zero, the lhs is not transformed for that polarity.
   */
  void assignAsym(Literal* lhs, Formula* posBody, Formula* negBody, Formula* dblBody, FormulaUnit* premise)
  {
    CALL("PDInliner::PDef::assignAsym");
    ASS_EQ(lhs->functor(),_pred);

    _asymDef = true;

    //if shown needed by practice, we may add more precise fixes
    _fixNeedsRect = true;
    _fixNeedsSimpl = true;

    _defUnit = premise;
    _lhs = lhs;

    _posBody = posBody;
    _negBody = negBody;
    _dblBody = dblBody;

    if (env.options->showPreprocessing()) {
      env.beginOutput();
      env.out() << "[PP] inl: Asymmetric definition: " << toString() << std::endl;
      env.endOutput();
    }
  }

  /**
   * Return string representation of the definition.
   *
   * For debugging and logging purposes.
   */
  vstring toString() const
  {
    CALL("toString");
    if(_asymDef) {
      vstring posStr = _posBody ? _posBody->toString() : "(none)";
      vstring negStr = _negBody ? _negBody->toString() : "(none)";
      vstring dblStr = _dblBody ? _dblBody->toString() : "(none)";
      return "[Asym def " + _lhs->toString() + " --> (+) " + posStr
	  + ", (-) " + negStr + ", (0) " + dblStr + " ]";
    }
    else {
      return "[Def " + _defUnit->toString()+" ]";
    }
  }
private:
  void makeDef(Literal* lhs, Formula* body)
  {
    CALL("PDInliner::PDef::makeDef");
    ASS(!_asymDef);

    _lhs = lhs;
    _body = body;

    if(_body->connective()==TRUE || _body->connective()==FALSE) {
      _fixNeedsRect = false;
      _fixNeedsSimpl = true;
    }
    else if(_body->connective()==LITERAL) {
      _fixNeedsRect = false;
      _fixNeedsSimpl = false;
    }
    else {
      bool hasQuant = false;
      SubformulaIterator sfit(_body);
      while(sfit.hasNext()) {
	Formula* sf = sfit.next();
	if(sf->connective()==FORALL || sf->connective()==EXISTS) {
	  hasQuant = true;
	  break;
	}
	//unshared literals can introduce variables inside through special terms, but these
	//should have been eliminated by now
	ASS(sf->connective()!=LITERAL || sf->literal()->shared());
      }

      _fixNeedsRect = hasQuant;
      _fixNeedsSimpl = false;
    }
  }

  Formula* getBody(int polarity, Literal* l) {
    return (l->isPositive()==_lhs->isPositive()) ? getBody(polarity) : getBody(-polarity);
  }
  Formula* getBody(int polarity) {
    if(_asymDef) {
      switch(polarity) {
      case 1: return _posBody;
      case -1: return _negBody;
      case 0: return _dblBody;
      default: ASSERTION_VIOLATION; break;
      }
    }
    else {
      return _body;
    }
  }

public:
  PDInliner* _parent;
  unsigned _pred;

  FormulaUnit* _defUnit;
  Literal* _lhs;
  Formula* _body;

  bool _asymDef;
  Formula* _posBody;
  Formula* _negBody;
  /** If @c _asymDef is true, contains replacement for occurrences inside equivalences or XORs */
  Formula* _dblBody;

  bool _fixNeedsRect;
  bool _fixNeedsSimpl;
};

PDInliner::Applicator::Applicator(PDef& parent, Literal* lit)
{
  CALL("PDInliner::Applicator::Applicator");
  ASS_EQ(parent._pred, lit->functor());

  Literal* lhs = parent._lhs;
  TermList* dArg = lhs->args();
  TermList* instArg = lit->args();
  while(!dArg->isEmpty()) {
    ASS(dArg->isOrdinaryVar());
    unsigned v = dArg->var();
    ALWAYS(_map.insert(v, *instArg));
    dArg = dArg->next();
    instArg = instArg->next();
  }
  ASS(instArg->isEmpty());

  //collect used variables, so that we can rename them if they appear in
  //quantifiers
  VariableIterator vit(lit);
  while(vit.hasNext()) {
    unsigned usedVar = vit.next().var();
    _used.insert(usedVar);
  }
}


PDInliner::PDInliner(bool axiomsOnly, bool nonGrowing)
 : _axiomsOnly(axiomsOnly), _nonGrowing(nonGrowing)
{
  CALL("PDInliner::PDInliner");

  _dependent.ensure(env -> signature->predicates());
}

PDInliner::~PDInliner()
{
  CALL("PDInliner::~PDInliner");

  unsigned preds = env -> signature->predicates();
  for(unsigned i=0; i<preds; i++) {
    ASS_EQ(_deps[i]==0, _defs[i]==0)
    if(_defs[i]) {
      delete _defs[i];
    }
    if(_deps[i]) {
      delete _deps[i];
    }
  }
}

Formula* PDInliner::apply(int polarity, Formula* form, InliningState& state)
{
  CALL("PDInliner::apply/3");

  if (env.options->showPreprocessing()) {
    env.beginOutput();
    env.out() << "[PP] Apply all definitions to subformula "<<form->toString()
            <<" with polarity "<<polarity << std::endl;
    env.endOutput();
  }

  Connective con = form->connective();
  switch (con) {
  case LITERAL:
  {
    Literal* l=form->literal();
    unsigned pred = l->functor();
    if(!_defs[pred]) {
      return form;
    }
    Formula* res = _defs[pred]->applyAtomicForm(polarity, form, state);
    return res;
  }

  case AND:
  case OR: {
    FormulaList* resArgs = 0;
    bool modified = false;
    FormulaList::Iterator fs(form->args());
    while (fs.hasNext()) {
      Formula* arg = fs.next();
      ASS_NEQ(arg->connective(), con);
      Formula* newArg = apply(polarity, arg, state);
      if(arg!=newArg) {
	modified = true;
      }
      if(newArg->connective()==con) {
	FormulaList::pushFromIterator(FormulaList::Iterator(newArg->args()), resArgs);
      }
      else {
	FormulaList::push(newArg, resArgs);
      }
    }
    if(!modified) {
      resArgs->destroy();
      return form;
    }
    return new JunctionFormula(con, resArgs);
  }

  case IMP: {
    Formula* newLeft = apply(-polarity, form->left(), state);
    Formula* newRight = apply(polarity, form->right(), state);
    if(newLeft==form->left() && newRight==form->right()) {
      return form;
    }
    return new BinaryFormula(IMP, newLeft, newRight);
  }

  case NOT: {
    Formula* newArg = apply(-polarity, form->uarg(), state);
    //We assume the input formulas to be flattened and in such formulas
    //literals cannot be arguments to negations (as he negation will be
    //pushed into literals). Also, inlining cannot make a non-literal
    //become a literal.
    ASS_NEQ(newArg->connective(),LITERAL);
    if(newArg==form->uarg()) {
      return form;
    }
    if(newArg->connective()==NOT) {
      return newArg->uarg();
    }
    return new NegatedFormula(newArg);
  }

  case IFF:
  case XOR:{
    Formula* newLeft = apply(0, form->left(), state);
    Formula* newRight = apply(0, form->right(), state);
    if(newLeft==form->left() && newRight==form->right()) {
      return form;
    }
    return new BinaryFormula(con, newLeft, newRight);
  }

  case FORALL:
  case EXISTS:{
    Formula* newArg = apply(polarity, form->qarg(), state);
    if(newArg==form->qarg()) {
      return form;
    }
    Formula::VarList* vars = form->vars()->copy();
    return new QuantifiedFormula(con, vars, newArg);
  }

  case TRUE:
  case FALSE:
    return form;

#if VDEBUG
  default:
    ASSERTION_VIOLATION;
    return 0;
#endif
  }
}

void PDInliner::apply(Problem& prb)
{
  CALL("PDInliner::apply");

  if(apply(prb.units())) {
    prb.invalidateProperty();
  }
}


bool PDInliner::apply(UnitList*& units, bool inlineOnlyEquivalences)
{
  CALL("PDInliner::apply");

  bool modified = scanAndRemoveDefinitions(units, inlineOnlyEquivalences);

  if (env.options->showPreprocessing()) {
    env.beginOutput();
    env.out() << "[PP] scan finished, now processing problem units" << std::endl;
    env.endOutput();
  }
  
  UnitList::DelIterator uit(units);
  while(uit.hasNext()) {
    Unit* u = uit.next();
    Unit* newUnit = apply(u);
    if(!newUnit->isClause() && static_cast<FormulaUnit*>(newUnit)->formula()->connective()==TRUE) {
      newUnit = 0;
    }
    if(u==newUnit) {
      continue;
    }
    if(newUnit) {
      uit.replace(newUnit);
    }
    else {
      uit.del();
    }
    modified = true;
  }
  return modified;
}

Unit* PDInliner::apply(Unit* u)
{
  CALL("PDInliner::apply(Unit*)");

  if(u->isClause()) {
    return apply(static_cast<Clause*>(u));
  }
  else {
    return apply(static_cast<FormulaUnit*>(u));
  }
}

void PDInliner::getInferenceAndInputType(Unit* transformedUnit, InliningState& state, Inference*& inf, Unit::InputType& inp)
{
  CALL("PDInliner::getInferenceAndInputType");

  switch(state.premises.size()) {
  case 0:
    inp = transformedUnit->inputType();
    inf = new Inference1(Inference::PREDICATE_DEFINITION_UNFOLDING, transformedUnit);
    break;
  case 1:
  {
    Unit* prem = state.premises.top();
    inp = Unit::getInputType(transformedUnit->inputType(), prem->inputType());
    inf = new Inference2(Inference::PREDICATE_DEFINITION_UNFOLDING, transformedUnit, prem);
    break;
  }
  default:
  {
    UnitList* prems = 0;
    UnitList::pushFromIterator(getUniquePersistentIterator(UnitStack::Iterator(state.premises)), prems);
    UnitList::push(transformedUnit, prems);
    inp = Unit::getInputType(prems);
    inf = new InferenceMany(Inference::PREDICATE_DEFINITION_UNFOLDING, prems);
  }
  }
}

FormulaUnit* PDInliner::apply(FormulaUnit* unit)
{
  CALL("PDInliner::apply(FormulaUnit*)");

  if (env.options->showPreprocessing()) {
    env.beginOutput();
    env.out() << "[PP] Inlining into "<<(*unit) << std::endl;
    env.endOutput();
  }
  
  static InliningState inlState;
  inlState.reset();

  Formula* form = apply(1, unit->formula(), inlState);
  if(form==unit->formula()) {
    return unit;
  }

  Unit::InputType inp;
  Inference* inf;
  getInferenceAndInputType(unit, inlState, inf, inp);

  FormulaUnit* res = new FormulaUnit(form, inf, inp);

  if(inlState.needsRectify) {
    res = Rectify::rectify(res);
  }
  if(inlState.needsConstantSimplification) {
    res = SimplifyFalseTrue::simplify(res);
    res = Flattening::flatten(res);
  }

#if DEBUG_FORMULA_FIX
  if(!inlState.needsRectify) {
    FormulaUnit* fu2 = Rectify::rectify(res);
    if(res!=fu2) {
	ASSERTION_VIOLATION;
    }
  }
  if(!inlState.needsConstantSimplification) {
    FormulaUnit* fu2 = SimplifyFalseTrue::simplify(res);
    if(res!=fu2) {
	ASSERTION_VIOLATION;
    }
  }
  FormulaUnit* fu2 = Flattening::flatten(res);
  if(res!=fu2) {
    ASSERTION_VIOLATION;
  }
#endif

  if (env.options->showPreprocessing()) {
    env.beginOutput();
    env.out() << "[PP] inl: Inlining into "<<(*unit)<<" gave "<<(*res) << std::endl;
    env.endOutput();
  }
  RSTAT_MCTR_INC("inl premises", inlState.premises.size()-1);

  return res;
}

/**
 * Perform inlining and return the result. If the resulting clause is a tautology,
 * return zero.
 */
Unit* PDInliner::apply(Clause* cl)
{
  CALL("PDInliner::apply");
  if (env.options->showPreprocessing()) {
    env.beginOutput();
    env.out() << "[PP] Inlining into "<<(*cl) << std::endl;
    env.endOutput();
  }

  static InliningState inlState;
  inlState.reset();

  static LiteralStack lits;
  lits.reset();
  static Stack<Formula*> forms;
  forms.reset();

  bool modified = false;

  unsigned clen = cl->length();
  for(unsigned i=0; i<clen; i++) {
    Literal* lit = (*cl)[i];
    unsigned pred = lit->functor();
    PDef* defObj = _defs[pred];
    if(!defObj || defObj->identity(1, lit)) {
      lits.push(lit);
      continue;
    }
    if(defObj->_defUnit) {
      inlState.premises.push(defObj->_defUnit);
    }
    if(defObj->constantBody(1, lit)) {
      if(defObj->constantApply(1, lit)) {
	return 0; //tautology
      }
      //false literal -- we skip it
      modified = true;
    }
    else if(defObj->atomicBody(1, lit)) {
      Literal* newLit = defObj->atomicApply(1, lit);
      if(newLit!=lit) {
	modified = true;
      }
      lits.push(newLit);
    }
    else {
      modified = true;
      forms.push(defObj->apply(1, lit));
    }
  }

  if(!modified) {
    return cl;
  }

  Unit::InputType inp;
  Inference* inf;
  getInferenceAndInputType(cl, inlState, inf, inp);
  if(forms.isEmpty()) {
    Clause* res = Clause::fromIterator(LiteralStack::Iterator(lits), inp, inf);
    if (env.options->showPreprocessing()) {
      env.beginOutput();
      env.out() << "[PP] inl: Inlining into "<<(*cl)<<" gave "<<(*res) << std::endl;
      env.endOutput();
    }
    return res;
  }
  FormulaUnit* res;
  if(lits.isEmpty() && forms.size()==1) {
    res = new FormulaUnit(forms.top(), inf, inp);
    res = Rectify::rectify(res);
  }
  else {
    //build a disjunction of all we have (both formulas and literals)
    FormulaList* disj = 0;
    FormulaList::pushFromIterator(Stack<Formula*>::Iterator(forms), disj);
    LiteralStack::Iterator litIt(lits);
    while(litIt.hasNext()) {
	FormulaList::push(new AtomicFormula(litIt.next()), disj);
    }
    Formula* form = new JunctionFormula(OR, disj);
    res = new FormulaUnit(form, inf, inp);
    res = Rectify::rectify(res);
    res = Flattening::flatten(res);
  }
  if (env.options->showPreprocessing()) {
    env.beginOutput();
    env.out() << "[PP] inl: Inlining into "<<(*cl)<<" gave "<<(*res) << std::endl;
    env.endOutput();
  }
  return res;
}

/**
 * Update the _predOccCounts member variable by predicate occurrences in @c u.
 */
void PDInliner::updatePredOccCounts(Unit* u)
{
  CALL("PDInliner::updatePredOccCounts");
  ASS(_nonGrowing); //we update _predOccCounts only if _nonGrowing is true

  static Stack<unsigned> predOccurences;
  ASS(predOccurences.isEmpty());
  u->collectPredicates(predOccurences);
  while(predOccurences.isNonEmpty()) {
    _predOccCounts.inc(predOccurences.pop());
  }
}

bool PDInliner::scanAndRemoveDefinitions(UnitList*& units, bool equivalencesOnly)
{
  CALL("PDInliner::scanAndRemoveDefinitions(UnitList*)");

  bool modified = false;

  if(_nonGrowing) {
    UnitList::Iterator it(units);
    while(it.hasNext()) {
      Unit* u = it.next();
      updatePredOccCounts(u);
    }
  }

  {
    UnitList::DelIterator it(units);
    while(it.hasNext()) {
      Unit* u = it.next();
      if(u->isClause()) {
	continue;
      }
      if(tryGetPredicateEquivalence(static_cast<FormulaUnit*>(u))) {
	modified = true;
	it.del();
      }
    }
  }

  if(equivalencesOnly) {
    prepareScannedDefs();
    return modified;
  }

  UnitList::DelIterator it(units);
  while(it.hasNext()) {
    Unit* u = it.next();
    if(u->isClause()) {
      continue;
    }
    if(tryGetDef(static_cast<FormulaUnit*>(u))) {
      modified = true;
      it.del();
    }
  }
  prepareScannedDefs();
  return modified;
}

void PDInliner::prepareScannedDefs()
{
  CALL("PDInliner::prepareScannedDefs");

  unsigned predCnt = _dependent.size();

  Stack<unsigned> readyDefs;
  DArray<unsigned> unprocDepCnt;
#if VDEBUG
  unprocDepCnt.init(predCnt, 0);
#else
  unprocDepCnt.ensure(predCnt);
#endif

  unsigned waitingDefCnt = 0;

  for(unsigned i = 1; i<predCnt; i++) {
    DefDep* obj = _deps[i];
    if(!obj) {
      continue;
    }
    unsigned depCnt = 0;
    DepSet::Iterator dsit(*obj->dependencies());
    while(dsit.hasNext()) {
      unsigned depIdx = dsit.next();
      if(_deps[depIdx]) {
	depCnt++;
      }
    }
    if(depCnt==0) {
      readyDefs.push(i);
    }
    else {
      waitingDefCnt++;
      unprocDepCnt[i] = depCnt;
    }
  }

  while(readyDefs.isNonEmpty()) {
    unsigned dIdx = readyDefs.pop();
    DefDep* obj = _deps[dIdx];
    FormulaUnit* defUnit = obj->defUnit();
    FormulaUnit* applUnit = apply(defUnit);

    PDef* defObj = new PDef(this, dIdx);
    defObj->assignUnit(applUnit);
    _defs[dIdx] = defObj;

    Stack<unsigned>::ConstIterator dependentIt(_dependent[dIdx]);
    while(dependentIt.hasNext()) {
      unsigned dependentIdx = dependentIt.next();
      ASS(_deps[dependentIdx]); //only defined predicates can be dependent
      ASS_G(unprocDepCnt[dependentIdx], 0);
      unprocDepCnt[dependentIdx]--;
      if(unprocDepCnt[dependentIdx]==0) {
	readyDefs.push(dependentIdx);
	waitingDefCnt--;
      }
    }
  }
  ASS_EQ(waitingDefCnt,0);
}

bool PDInliner::isEligible(FormulaUnit* u)
{
  CALL("PDInliner::isEligible");

  return !_axiomsOnly || u->inputType()==Unit::AXIOM;
}

bool PDInliner::tryGetPredicateEquivalence(FormulaUnit* unit)
{
  CALL("PDInliner::tryGetPredicateEquivalence");

  if(!isEligible(unit)) {
    return false;
  }

  Formula* f1;
  Formula* f2;
  if(!PDUtils::isPredicateEquivalence(unit, f1, f2)) {
    return false;
  }

  Literal* l1 = f1->literal();
  Literal* l2 = f2->literal();

  if(tryGetDef(unit, l1, f2)) {
    return true;
  }
  if(tryGetDef(unit, l2, f1)) {
    return true;
  }
  return false;
}

bool PDInliner::tryGetDef(FormulaUnit* unit)
{
  CALL("PDInliner::scan(FormulaUnit*)");

  if(!isEligible(unit)) {
    return false;
  }

  Formula* f = unit->formula();
  if(f->connective()==FORALL) {
    f = f->qarg();
  }
  if(f->connective()==LITERAL && PDUtils::isDefinitionHead(f->literal())) {
    if(tryGetDef(unit, f->literal(), Formula::trueFormula())) {
      return true;
    }
  }
  if(f->connective()!=IFF) {
    return false;
  }
  if(f->left()->connective()==LITERAL) {
    if(tryGetDef(unit, f->left()->literal(), f->right())) {
      return true;
    }
  }
  if(f->right()->connective()==LITERAL) {
    return tryGetDef(unit, f->right()->literal(), f->left());
  }
  return false;
}

/**
 * Return true if lhs<=>rhs is a definition whose inlining will not
 * lead to growth in the size of the problem.
 *
 * This function makes use of the value of _predOccCounts variable.
 *
 * Definition is non-growing if it's rhs is a literal that doesn't
 * contain non-constant functions, or if the lhs predicate occurrs at
 * most once elsewhere in the problem.
 *
 * An important property is that predicate equivalences are non-growing
 * (we rely on the fact that all predicate equivalences are inlined).
 */
bool PDInliner::isNonGrowingDef(Literal* lhs, Formula* rhs)
{
  CALL("PDInliner::isNonGrowingDef");

  if(rhs->connective()==LITERAL && rhs->literal()->isShallow()) {
    return true;
  }
  if(rhs->connective()==TRUE || rhs->connective()==FALSE) {
    return true;
  }
  unsigned lhsPred = lhs->functor();
  unsigned occCnt = _predOccCounts.get(lhsPred);
  ASS_GE(occCnt,1); //there must be at least one occurrence -- in the definition itself
  return occCnt<=2;
}

bool PDInliner::tryGetDef(FormulaUnit* unit, Literal* lhs, Formula* rhs)
{
  CALL("PDInliner::tryGetDef");

  if(!PDUtils::hasDefinitionShape(lhs, rhs)) {
    return false;
  }
  //Now we know that lhs has a predicate that can be defined (not a protected one)
  //and its arguments are distinct variables. Also that all unbound variables of
  //rhs occur in lhs and that the predicate of lhs doesn't occur in rhs.

  if(_nonGrowing && !isNonGrowingDef(lhs, rhs)) {
    return false;
  }

  unsigned defPred = lhs->functor();
  if(_deps[defPred]) {
    return false;
  }

  static Stack<unsigned> dependencies;
  dependencies.reset();
  rhs->collectPredicates(dependencies);
  makeUnique(dependencies);

  {
    Stack<unsigned>::Iterator depIt(dependencies);
    while(depIt.hasNext()) {
      unsigned depPred = depIt.next();
      if(depPred==0) {
	//we're not interested in equality
	depIt.del();
	continue;
      }
      if(!_deps[depPred]) {
	continue;
      }
      if(_deps[depPred]->dependencies()->member(defPred)) {
	return false;
      }
    }
  }

  DepSet* depSet = DepSet::getFromArray(dependencies.begin(), dependencies.size());

  DefDep* depRecord = new DefDep(*this, defPred, depSet, unit);

  _deps[defPred] = depRecord;

  Stack<unsigned>::Iterator dependentIt(_dependent[defPred]);
  while(dependentIt.hasNext()) {
    unsigned dep = dependentIt.next();
    ASS(_deps[dep]);
    _deps[dep]->expandDependency(defPred);
  }
  return true;
}

/**
 * Add asymetric definition of @c lhs or return false if predicate
 * of @c lhs is already defined.
 *
 * If some body formula is zero, the definitioin acts as identity for
 * that polarity.
 */
bool PDInliner::addAsymetricDefinition(Literal* lhs, Formula* posBody, Formula* negBody, Formula* dblBody,
    FormulaUnit* premise)
{
  CALL("PDInliner::addAsymetricDefinition");

  unsigned pred = lhs->functor();
  if(_defs[pred]) {
    return false; //predicate already defined
  }
  _defs[pred] = new PDef(this, pred);
  _defs[pred]->assignAsym(lhs, posBody, negBody, dblBody, premise);

  env -> statistics->inlinedPredicateDefinitions++;
  return true;
}



}<|MERGE_RESOLUTION|>--- conflicted
+++ resolved
@@ -87,24 +87,16 @@
     ASS_NEQ(pred, 0);
 
     initDependencies(dependencies);
-<<<<<<< HEAD
-    LOG("pp_inl_dep_added","DefDep created");
-    LOG("pp_inl_dep_added","  predicate: "<<env -> signature->predicateName(pred)<<"  num: "<<pred);
-    LOG("pp_inl_dep_added","  immediate dependencies: "<<*dependencies);
-    LOG("pp_inl_dep_added","  formula: "<<*def);
-    LOG("pp_inl_dep_added","  full dependencies: "<<*_dependencies);
-=======
-    if (env.options->showPreprocessing()) {
-      env.beginOutput();
-      env.out() << "[PP] DefDep created" << std::endl;
-      env.out() << "[PP]   predicate: "<<env.signature->predicateName(pred)
+    if (env->options->showPreprocessing()) {
+      env->beginOutput();
+      env->out() << "[PP] DefDep created" << std::endl;
+      env->out() << "[PP]   predicate: "<<env->signature->predicateName(pred)
               <<"  num: "<<pred << std::endl;
-      env.out() << "[PP]   immediate dependencies: "<<*dependencies << std::endl;
-      env.out() << "[PP]   formula: "<<*def << std::endl;
-      env.out() << "[PP]   full dependencies: "<<*_dependencies << std::endl;
-      env.endOutput();
-    }
->>>>>>> eaef0d47
+      env->out() << "[PP]   immediate dependencies: "<<*dependencies << std::endl;
+      env->out() << "[PP]   formula: "<<*def << std::endl;
+      env->out() << "[PP]   full dependencies: "<<*_dependencies << std::endl;
+      env->endOutput();
+    }
   }
 
   /**
@@ -115,11 +107,11 @@
   {
     CALL("PDInliner::DefDep::expandDependency");
     ASS(_dependencies->member(depPred));
-    if (env.options->showPreprocessing()) {
-      env.beginOutput();
-      env.out() << "[PP] expanding dependencies of "<<_pred
+    if (env->options->showPreprocessing()) {
+      env->beginOutput();
+      env->out() << "[PP] expanding dependencies of "<<_pred
               <<" by "<<depPred << std::endl;      
-      env.endOutput();
+      env->endOutput();
     }    
 
     DefDep* dObj = _parent._deps[depPred];
@@ -239,10 +231,10 @@
     if(l->isPositive() != _lhs->isPositive()) {
       res = Literal::complementaryLiteral(res);
     }
-    if (env.options->showPreprocessing()) {
-      env.beginOutput();
-      env.out() << "[PP] Lit inlining: "<<(*l)<<" --> "<<(*res) << std::endl;
-      env.endOutput();
+    if (env->options->showPreprocessing()) {
+      env->beginOutput();
+      env->out() << "[PP] Lit inlining: "<<(*l)<<" --> "<<(*res) << std::endl;
+      env->endOutput();
     }
     return res;
   }
@@ -257,10 +249,10 @@
 
     bool negate = l->isPositive()!=_lhs->isPositive();
     bool res = negate ^ (getBody(polarity,l)->connective()==TRUE);
-    if (env.options->showPreprocessing()) {
-      env.beginOutput();
-      env.out() << "[PP] Lit inlining: "<<(*l)<<" --> "<<(res ? "$true" : "$false") << std::endl;
-      env.endOutput();
+    if (env->options->showPreprocessing()) {
+      env->beginOutput();
+      env->out() << "[PP] Lit inlining: "<<(*l)<<" --> "<<(res ? "$true" : "$false") << std::endl;
+      env->endOutput();
     }
     return res;
   }
@@ -281,10 +273,10 @@
     if(l->isPositive() != _lhs->isPositive()) {
       res = Flattening::getFlattennedNegation(res);
     }
-    if (env.options->showPreprocessing()) {
-      env.beginOutput();
-      env.out() << "Lit inlining: "<<(*l)<<" --> "<<(*res) << std::endl;
-      env.endOutput();
+    if (env->options->showPreprocessing()) {
+      env->beginOutput();
+      env->out() << "Lit inlining: "<<(*l)<<" --> "<<(*res) << std::endl;
+      env->endOutput();
     }
     return res;
   }
@@ -296,10 +288,10 @@
 
     _asymDef = false;
 
-    if (env.options->showPreprocessing()) {
-      env.beginOutput();
-      env.out() << "[PP] inl: Definition from unit: "<<unit->toString() << std::endl;
-      env.endOutput();
+    if (env->options->showPreprocessing()) {
+      env->beginOutput();
+      env->out() << "[PP] inl: Definition from unit: "<<unit->toString() << std::endl;
+      env->endOutput();
     }
     _defUnit = unit;
     Formula* f = unit->formula();
@@ -347,10 +339,10 @@
     _negBody = negBody;
     _dblBody = dblBody;
 
-    if (env.options->showPreprocessing()) {
-      env.beginOutput();
-      env.out() << "[PP] inl: Asymmetric definition: " << toString() << std::endl;
-      env.endOutput();
+    if (env->options->showPreprocessing()) {
+      env->beginOutput();
+      env->out() << "[PP] inl: Asymmetric definition: " << toString() << std::endl;
+      env->endOutput();
     }
   }
 
@@ -499,11 +491,11 @@
 {
   CALL("PDInliner::apply/3");
 
-  if (env.options->showPreprocessing()) {
-    env.beginOutput();
-    env.out() << "[PP] Apply all definitions to subformula "<<form->toString()
+  if (env->options->showPreprocessing()) {
+    env->beginOutput();
+    env->out() << "[PP] Apply all definitions to subformula "<<form->toString()
             <<" with polarity "<<polarity << std::endl;
-    env.endOutput();
+    env->endOutput();
   }
 
   Connective con = form->connective();
@@ -618,10 +610,10 @@
 
   bool modified = scanAndRemoveDefinitions(units, inlineOnlyEquivalences);
 
-  if (env.options->showPreprocessing()) {
-    env.beginOutput();
-    env.out() << "[PP] scan finished, now processing problem units" << std::endl;
-    env.endOutput();
+  if (env->options->showPreprocessing()) {
+    env->beginOutput();
+    env->out() << "[PP] scan finished, now processing problem units" << std::endl;
+    env->endOutput();
   }
   
   UnitList::DelIterator uit(units);
@@ -688,10 +680,10 @@
 {
   CALL("PDInliner::apply(FormulaUnit*)");
 
-  if (env.options->showPreprocessing()) {
-    env.beginOutput();
-    env.out() << "[PP] Inlining into "<<(*unit) << std::endl;
-    env.endOutput();
+  if (env->options->showPreprocessing()) {
+    env->beginOutput();
+    env->out() << "[PP] Inlining into "<<(*unit) << std::endl;
+    env->endOutput();
   }
   
   static InliningState inlState;
@@ -735,10 +727,10 @@
   }
 #endif
 
-  if (env.options->showPreprocessing()) {
-    env.beginOutput();
-    env.out() << "[PP] inl: Inlining into "<<(*unit)<<" gave "<<(*res) << std::endl;
-    env.endOutput();
+  if (env->options->showPreprocessing()) {
+    env->beginOutput();
+    env->out() << "[PP] inl: Inlining into "<<(*unit)<<" gave "<<(*res) << std::endl;
+    env->endOutput();
   }
   RSTAT_MCTR_INC("inl premises", inlState.premises.size()-1);
 
@@ -752,10 +744,10 @@
 Unit* PDInliner::apply(Clause* cl)
 {
   CALL("PDInliner::apply");
-  if (env.options->showPreprocessing()) {
-    env.beginOutput();
-    env.out() << "[PP] Inlining into "<<(*cl) << std::endl;
-    env.endOutput();
+  if (env->options->showPreprocessing()) {
+    env->beginOutput();
+    env->out() << "[PP] Inlining into "<<(*cl) << std::endl;
+    env->endOutput();
   }
 
   static InliningState inlState;
@@ -809,10 +801,10 @@
   getInferenceAndInputType(cl, inlState, inf, inp);
   if(forms.isEmpty()) {
     Clause* res = Clause::fromIterator(LiteralStack::Iterator(lits), inp, inf);
-    if (env.options->showPreprocessing()) {
-      env.beginOutput();
-      env.out() << "[PP] inl: Inlining into "<<(*cl)<<" gave "<<(*res) << std::endl;
-      env.endOutput();
+    if (env->options->showPreprocessing()) {
+      env->beginOutput();
+      env->out() << "[PP] inl: Inlining into "<<(*cl)<<" gave "<<(*res) << std::endl;
+      env->endOutput();
     }
     return res;
   }
@@ -834,10 +826,10 @@
     res = Rectify::rectify(res);
     res = Flattening::flatten(res);
   }
-  if (env.options->showPreprocessing()) {
-    env.beginOutput();
-    env.out() << "[PP] inl: Inlining into "<<(*cl)<<" gave "<<(*res) << std::endl;
-    env.endOutput();
+  if (env->options->showPreprocessing()) {
+    env->beginOutput();
+    env->out() << "[PP] inl: Inlining into "<<(*cl)<<" gave "<<(*res) << std::endl;
+    env->endOutput();
   }
   return res;
 }
