/**
 * @file Options.cpp
 * Implements Vampire options.
 *
 * @since 06/06/2001 Manchester, completely rewritten
 *
 * @since Sep 14 rewritten by Giles
 *
 *
 * IMPORTANT --> see .hpp file for instructions on how to add an option
 */

// Visual does not know the round function
#include <cmath>

#include "Forwards.hpp"

#include "Debug/Tracer.hpp"
#include "Debug/Assertion.hpp"

#include "Lib/VString.hpp"
#include "Lib/Environment.hpp"
#include "Lib/Timer.hpp"
#include "Lib/Exception.hpp"
#include "Lib/Int.hpp"
#include "Lib/Random.hpp"
#include "Lib/Set.hpp"
#include "Lib/System.hpp"

#include "Kernel/Problem.hpp"

#include "Options.hpp"
#include "Property.hpp"

using namespace Lib;
using namespace Shell;

/**
 * Initialize options to the default values.
 *
 * Options are divided by the mode they are applicable to.
 * We then divid by tags where appropriate.
 * If an option is applicable to multiple modes but is not global it should be
 *  put in the most obvious mode - usually Vampire.
 *
 * IMPORTANT --> see .hpp file for instructions on how to add an option
 *
 * @since 10/07/2003 Manchester, _normalize added
 */
Options::Options ()

{
    CALL("Options::Options");
    init();
}

void Options::Options::init()
{
   CALL("Options::init");

   BYPASSING_ALLOCATOR; // Necessary because of use of std::function

   // some options that were not give names previously
    _forceIncompleteness = BoolOptionValue("force_incompleteness","",false);
    _equivalentVariableRemoval = BoolOptionValue("equivalentVariableRemoval","",true);
    _bpCollapsingPropagation = BoolOptionValue("bp_collapsing_propagation","",false);
    _backjumpTargetIsDecisionPoint = BoolOptionValue("backjump_target_is_decision_point","",true);
    _selectUnusedVariablesFirst = BoolOptionValue("_selectUnusedVariablesFirst","",false);

//**********************************************************************
//*********************** GLOBAL, for all modes  ***********************
//**********************************************************************

    _memoryLimit = UnsignedOptionValue("memory_limit","m",
#if VDEBUG
                                       1000
#else
                                       3000
#endif
                                       );
    _memoryLimit.description="Memory limit in MB";
    _lookup.insert(&_memoryLimit);
#if !__APPLE__ && !__CYGWIN__
    _memoryLimit.addHardConstraint(lessThanEq((unsigned)Lib::System::getSystemMemory()));
#endif

    _mode = ChoiceOptionValue<Mode>("mode","",Mode::VAMPIRE,
                                    {"axiom_selection","bpa","casc","casc_epr",
                                        "casc_ltb","casc_mzr","casc_sat","clausify",
                                        "consequence_elimination","grounding",
                                        "ltb_build","ltb_solve","output","preprocess",
                                        "profile","program_analysis","random_strategy",
                                        "sat_solver","spider","vampire"});
    _mode.description=
    "Select the mode of operation. Choices are:\n"
    "  -vampire: the standard mode of operation for first-order theorem proving\n"
    "  -casc,casc_epr,casc_ltb,casc_mzr,casc_sat: these are all portfolio modes\n   that use predefined "
    " sets of strategies in vampire mode.\n"
    "  -preprocess,axiom_select,clausify,grounding: modes for producing output\n   for other solvers.\n"
    "  -output,profile: output information about the problem\n"
    "  -sat_solver: accepts problems in DIMACS and uses the internal sat solver\n   directly\n"
    "Some modes are not currently maintained:\n"
    "  -ltb_build,ltb_solve: for Large Theory Batch processing\n"
    "  -program_analysis: run Lingva\n"
    "  -bpa: perform bound propagation\n"
    "  -consequence_elimination: perform consequence elimination\n";
    //"consequence_elimination mode forces values of unused_predicate_definition_removal to be off";
    _lookup.insert(&_mode);

    _decode = DecodeOptionValue("decode","",this);
    _decode.description="Decodes an encoded strategy. Can be used to replay a strategy. To make Vampire output an encoded version of the strategy use the option --encode on";
    _lookup.insert(&_decode);

    _encode = BoolOptionValue("encode","",false);
    _encode.description="Output an encoding of the strategy to be used with the --decode option";
    _lookup.insert(&_encode);

    _randomStrategy = ChoiceOptionValue<RandomStrategy>("random_strategy","",RandomStrategy::OFF,{"on","off","sat"});
    _randomStrategy.description =
      "Create a random strategy. Randomisation will occur after all other options have been "
      "set, whatever order they have been given in. A random number of options will be selected "
      " and set with a safe (possibly default) value.";
    _lookup.insert(&_randomStrategy);
    _randomStrategy.reliesOnHard(_mode.is(equal(Mode::VAMPIRE)->Or(_mode.is(equal(Mode::RANDOM_STRATEGY)))));

    _forbiddenOptions = StringOptionValue("forbidden_options","","");
    _forbiddenOptions.description=
    "If some of the specified options are set to a forbidden state, vampire will fail to start, or in the CASC mode it will skip such strategies. The expected syntax is <opt1>=<val1>:<opt2>:<val2>:...:<optn>=<valN>";
    _lookup.insert(&_forbiddenOptions);

    _forcedOptions = StringOptionValue("forced_options","","");
    _forcedOptions.description=
    "Options in the format <opt1>=<val1>:<opt2>=<val2>:...:<optn>=<valN> that override the option values set by other means (also inside CASC mode strategies)";
    _lookup.insert(&_forcedOptions);

    _showHelp = BoolOptionValue("help","h",false);
    _showHelp.description="Display this help";
    _lookup.insert(&_showHelp);

    _showOptions = BoolOptionValue("show_options","",false);
    _showOptions.description="List all available options";
    _lookup.insert(&_showOptions);

    _showExperimentalOptions = BoolOptionValue("show_experimental_options","",false);
    _showExperimentalOptions.description="Include experimental options in showOption";
    _lookup.insert(&_showExperimentalOptions);
    _showExperimentalOptions.setExperimental(); // only we know about it!

    _explainOption = StringOptionValue("explain_option","explain","");
    _explainOption.description = "Use to explain a single option i.e. -explain explain";
    _lookup.insert(&_explainOption);

    _ignoreMissing = BoolOptionValue("ignore_missing","",false);
    _ignoreMissing.description=
    "Ignore any options that have been removed (useful in CASC mode where this can cause errors)";
    _lookup.insert(&_ignoreMissing);

    _badOption = ChoiceOptionValue<BadOption>("bad_option","",BadOption::SOFT,{"hard","forced","off","soft"});
    _badOption.description = "What should be done if a bad option value (wrt constraints) is encountered:\n"
       " - hard: will cause a user error\n"
       " - soft: will only report the error (unless it is unsafe)\n"
       " - forced: will try and change the value and those of unset options to make it okay\n"
       " - off: will ignore safe errors\n"
       "Note that unsafe errors will aways lead to a user error";
    _lookup.insert(&_badOption);


    _namePrefix = StringOptionValue("name_prefix","","");
    _namePrefix.description=
    "Prefix for symbols introduced by Vampire (naming predicates, Skolem functions)";
    _lookup.insert(&_namePrefix);

    // Do we really need to be able to set this externally?
    _problemName = StringOptionValue("problem_name","","");
    _problemName.description="";
    //_lookup.insert(&_problemName);

    _proof = ChoiceOptionValue<Proof>("proof","p",Proof::ON,{"off","on","proofcheck","tptp"});
    _proof.description=
    "Specifies whether proof will be output. 'proofcheck' will output proof as a sequence of TPTP problems to allow for proof-checking.";
    _lookup.insert(&_proof);

    _proofChecking = BoolOptionValue("proof_checking","",false);
    _proofChecking.description="";
    _lookup.insert(&_proofChecking);
    _proofChecking.setExperimental(); // don't think it works!

    _protectedPrefix = StringOptionValue("protected_prefix","","");
    _protectedPrefix.description="Symbols with this prefix are immune against elimination during preprocessing";
    _lookup.insert(&_protectedPrefix);

    _statistics = ChoiceOptionValue<Statistics>("statistics","",Statistics::FULL,{"brief","full","none"});
    _statistics.description="The level of statistics to report at the end of the run.";
    _lookup.insert(&_statistics);

    _testId = StringOptionValue("test_id","","unspecified_test");
    _testId.description="";
    _lookup.insert(&_testId);
    _testId.setExperimental();

    _thanks = StringOptionValue("thanks","","Tanya");
    _thanks.description="";
    _lookup.insert(&_thanks);
    _thanks.setExperimental();
    _timeLimitInDeciseconds = TimeLimitOptionValue("time_limit","t",600); // stores deciseconds, but reads seconds from the user by default
    _timeLimitInDeciseconds.description="Time limit in wall clock seconds, you can use d,s,m,h,D suffixes also i.e. 60s, 5m";
    _lookup.insert(&_timeLimitInDeciseconds);

    _timeStatistics = BoolOptionValue("time_statistics","",false);
    _timeStatistics.description="Show how much running time was spent in each part of Vampire";
    _lookup.insert(&_timeStatistics);

//*********************** Input  ***********************

    _include = StringOptionValue("include","","");
    _include.description="Path prefix for the 'include' TPTP directive";
    _lookup.insert(&_include);
    _include.tag(OptionTag::INPUT);

    _inputFile= InputFileOptionValue("input_file","","",this);
    _inputFile.description="Problem file to be solved (if not specified, standard input is used)";
    _lookup.insert(&_inputFile);
    _inputFile.tag(OptionTag::INPUT);
    _inputFile.setExperimental();

    _inputSyntax= ChoiceOptionValue<InputSyntax>("input_syntax","",
                                                 //in case we compile vampire with bpa, then the default input syntax is smtlib
#if !GNUMP
                                                 InputSyntax::TPTP,
#else
                                                 InputSyntax::SMTLIB,
#endif
                                                 {"simplify","smtlib","smtlib2","tptp","xhuman","xmps","xnetlib"});
    _inputSyntax.description="Input syntax";
    _lookup.insert(&_inputSyntax);
    _inputSyntax.tag(OptionTag::INPUT);

    _smtlibConsiderIntsReal = BoolOptionValue("smtlib_consider_ints_real","",false);
    _smtlibConsiderIntsReal.description="all integers will be considered to be reals by the SMTLIB parser";
    _lookup.insert(&_smtlibConsiderIntsReal);
    _smtlibConsiderIntsReal.setExperimental();
    _smtlibConsiderIntsReal.tag(OptionTag::INPUT);

    _smtlibFletAsDefinition = BoolOptionValue("smtlib_flet_as_definition","",false);
    _smtlibFletAsDefinition.description="";
    _lookup.insert(&_smtlibFletAsDefinition);
    _smtlibFletAsDefinition.setExperimental();
    _smtlibFletAsDefinition.tag(OptionTag::INPUT);

    _smtlibIntroduceAIGNames = BoolOptionValue("smtlib_introduce_aig_names","",true);
    _smtlibIntroduceAIGNames.description="";
    _lookup.insert(&_smtlibIntroduceAIGNames);
    _smtlibIntroduceAIGNames.setExperimental();
    _smtlibIntroduceAIGNames.tag(OptionTag::INPUT);

//*********************** Preprocessing  ***********************

    _inequalitySplitting = IntOptionValue("inequality_splitting","ins",0);
    _inequalitySplitting.description=
    "Defines a weight threshold w such that any clause C \\/ s!=t where s (or conversely t) is ground "
    "and has weight less than w is replaced by C \\/ p(s) with the additional clause ~p(t) being added "
    "for fresh predicate p. ";
    _lookup.insert(&_inequalitySplitting);
    _inequalitySplitting.tag(OptionTag::PREPROCESSING);

    //TODO randomly switch to different values for testing?

    _sos = ChoiceOptionValue<Sos>("sos","sos",Sos::OFF,{"all","off","on"});
    _sos.description=
    "Set of support strategy. All formulas annotated as theory axioms are put directly among active clauses, without performing any inferences between them. If all, select all literals of set-of-support clauses, ortherwise use the default literal selector.";
    _lookup.insert(&_sos);
    _sos.tag(OptionTag::PREPROCESSING);
    // Captures that if Sos is not off then the Saturation Algorithm cannot be Tabulation
    _sos.addConstraint(If(notEqual(Sos::OFF)).then(_saturationAlgorithm.is(
                                                    notEqual(SaturationAlgorithm::TABULATION))));
    _sos.setRandomChoices(And(isRandSat(),saNotInstGen()),{"on","off","off","off","off"});
    _sos.setRandomChoices(And(isRandOn(),hasNonUnits()),{"on","off","off","off","off"});
    _sos.setRandomChoices(isRandOn(),{"all","off","on"});



    _equalityProxy = ChoiceOptionValue<EqualityProxy>( "equality_proxy","ep",EqualityProxy::OFF,{"R","RS","RST","RSTC","off"});
    _equalityProxy.description="Aplies the equality proxy transformation to the problem. It works as follows:\n"
     " - All literals s=t are replaced by E(s,t)\n"
     " - All literals s!=t are replaced by ~E(s,t)\n"
     " - If S the symmetry clause ~E(x,y) \\/ E(y,x) is added\n"
     " - If T the transitivity clause ~E(x,y) \\/ ~E(y,z) \\/ E(x,z) is added\n"
     " - If C the congruence clauses are added as follows:\n"
     "    for predicates p that are not E or equality add\n"
     "     ~E(x1,y1) \\/ ... \\/ ~E(xN,yN) \\/ ~p(x1,...,xN) \\/ p(y1,...,yN)\n"
     "    for non-constant functions f add\n"
     "     ~E(x1,y1) \\/ ... \\/ ~E(xN,yN) \\/ E(f(x1,...,xN),f(y1,...,yN))";
    _lookup.insert(&_equalityProxy);
    _equalityProxy.tag(OptionTag::PREPROCESSING);
    _equalityProxy.addProblemConstraint(hasEquality());
    _equalityProxy.setRandomChoices(isRandOn(),{"R","RS","RST","RSTC","off","off","off","off","off"}); // wasn't tested, make off more likely
    
    //TODO add random choices for _aig options so that they can be tested

    _aigBddSweeping = BoolOptionValue("aig_bdd_sweeping","",false);
    _aigBddSweeping.description="For a description of these aig options see the paper 'Preprocessing Techniques for First-Order Clausification'. ";
    _lookup.insert(&_aigBddSweeping);
    _aigBddSweeping.tag(OptionTag::PREPROCESSING);

    _aigConditionalRewriting = BoolOptionValue("aig_conditional_rewriting","",false);
    _aigConditionalRewriting.description="";
    _lookup.insert(&_aigConditionalRewriting);
    _aigConditionalRewriting.tag(OptionTag::PREPROCESSING);

    _aigDefinitionIntroduction = BoolOptionValue("aig_definition_introduction","",false);
    _aigDefinitionIntroduction.description="";
    _lookup.insert(&_aigDefinitionIntroduction);
    _aigDefinitionIntroduction.tag(OptionTag::PREPROCESSING);

    _aigDefinitionIntroductionThreshold = UnsignedOptionValue("aig_definition_introduction_threshold","",4);
    _aigDefinitionIntroductionThreshold.description=
               "number of subformula occurrences needed to introduce a name for it (if aig_definition_introduction is enabled)";
    _lookup.insert(&_aigDefinitionIntroductionThreshold);
    _aigDefinitionIntroductionThreshold.tag(OptionTag::PREPROCESSING);
    _aigDefinitionIntroductionThreshold.addConstraint(notEqual(0u));

    _aigFormulaSharing = BoolOptionValue("aig_formula_sharing","",false);
    _aigFormulaSharing.description="Detection and sharing of common subformulas using AIG representation";
    _lookup.insert(&_aigFormulaSharing);
    _aigFormulaSharing.tag(OptionTag::PREPROCESSING);

    _aigInliner = BoolOptionValue("aig_inliner","",false);
    _aigInliner.description="";
    _lookup.insert(&_aigInliner);
    _aigInliner.tag(OptionTag::PREPROCESSING);

    _arityCheck = BoolOptionValue("arity_check","",false);
    _arityCheck.description="The same symbol name cannot be used with multiple arities";
    _lookup.insert(&_arityCheck);
    _arityCheck.tag(OptionTag::PREPROCESSING);
    
    _eprPreservingNaming = BoolOptionValue("epr_preserving_naming","",false);
    _eprPreservingNaming.description=
    "Naming will not cause introduction of any non-constant functions."
    "The nonconstant functions can be introduced by naming in a name definition when a universal quantifier turns into an existential one and is skolemized.";
    _lookup.insert(&_eprPreservingNaming);
    _eprPreservingNaming.tag(OptionTag::PREPROCESSING);

    _eprPreservingSkolemization= BoolOptionValue("epr_preserving_skolemization","",false);
    _eprPreservingSkolemization.description="";
    _lookup.insert(&_eprPreservingSkolemization);
    _eprPreservingSkolemization.tag(OptionTag::PREPROCESSING);

    _eprRestoringInlining= BoolOptionValue("epr_restoring_inlining","",false);
    _eprRestoringInlining.description="";
    _lookup.insert(&_eprRestoringInlining);
    _eprRestoringInlining.tag(OptionTag::PREPROCESSING);

    _equalityPropagation = BoolOptionValue("equality_propagation","",false);
    _equalityPropagation.description=
    "propagate equalities in formulas, for example\n"
    "X=Y => X=f(Y) ---> X=f(X)\n"
    "Such propagation can simplify formulas early in the preprocessing and so help other "
    "preprocessing rules (namely dealing with predicate definitions).";
    _lookup.insert(&_equalityPropagation);
    _equalityPropagation.tag(OptionTag::PREPROCESSING);
    _equalityPropagation.addProblemConstraint(notWithCat(Property::FEQ));
    _equalityPropagation.setRandomChoices({"on","off"});
    
    // Get rid of because of AVATAR? Andrei suggests
    _flattenTopLevelConjunctions = BoolOptionValue("flatten_top_level_conjunctions","",false);
    _flattenTopLevelConjunctions.description=
    "split formulas with top-level (up to universal quantification) conjunctions into several formulas";
    _lookup.insert(&_flattenTopLevelConjunctions);
    _flattenTopLevelConjunctions.tag(OptionTag::PREPROCESSING);
    _flattenTopLevelConjunctions.setRandomChoices({"off","off","off","on"}); // Added random choices biased to default
    _flattenTopLevelConjunctions.setExperimental();
    
    _functionDefinitionElimination = ChoiceOptionValue<FunctionDefinitionElimination>("function_definition_elimination","fde",
                                                                                      FunctionDefinitionElimination::ALL,{"all","none","unused"});
    _functionDefinitionElimination.description=
    "All literals of set-of-support clauses will be selected";
    _lookup.insert(&_functionDefinitionElimination);
    _functionDefinitionElimination.tag(OptionTag::PREPROCESSING);
    _functionDefinitionElimination.addProblemConstraint(hasEquality());
    _functionDefinitionElimination.setRandomChoices({"all","none"});

    _generalSplitting = ChoiceOptionValue<RuleActivity>("general_splitting","gsp",RuleActivity::OFF,{"input_only","off","on"});
    _generalSplitting.description=
    "Preprocessing rule that splits clauses in order to reduce number of different variables in each clause."
    " Only input_only and off are valid values.";
    _lookup.insert(&_generalSplitting);
    _generalSplitting.tag(OptionTag::PREPROCESSING);
    _generalSplitting.addConstraint(notEqual(RuleActivity::ON));
    _generalSplitting.addProblemConstraint(hasNonUnits());
    _generalSplitting.setRandomChoices({"off","input_only"});

    _hornRevealing= BoolOptionValue("horn_revealing","",false);
    _hornRevealing.description=
    "Preprocessing rule that tries to discover whether polarities of predicates can be changed, so that problem becomes horn. If successful, marks all clauses with a positive literal as axioms, and those with only negatives as conjectures.";
    _lookup.insert(&_hornRevealing);
    _hornRevealing.tag(OptionTag::PREPROCESSING);
    _hornRevealing.setExperimental();
    
    _predicateDefinitionInlining = ChoiceOptionValue<InliningMode>("predicate_definition_inlining","",InliningMode::OFF,
                                                                   {"axioms_only","non_growwing","off","on"});
    _predicateDefinitionInlining.description=
    "Determines whether predicate definitions should be inlined. Non_growing rules out inlinings that would lead to increase in the size of the problem";
    _lookup.insert(&_predicateDefinitionInlining);
    _predicateDefinitionInlining.tag(OptionTag::PREPROCESSING);
    _predicateDefinitionInlining.setExperimental();
    
    _predicateDefinitionMerging = BoolOptionValue("predicate_definition_merging","",false);
    _predicateDefinitionMerging.description=
    "Determines whether predicates with equivalent definitions will be merged into one. Look for pairs of definitions such as\n"
    "p(X) <=> F[X]\n"
    "q(X) <=> F[X]\n"
    "replace the latter by\n"
    "q(X) <=> p(X)\n"
    "and use it to eliminate the predicate q(X).";
    _lookup.insert(&_predicateDefinitionMerging);
    _predicateDefinitionMerging.tag(OptionTag::PREPROCESSING);
    // Unsound??
    _predicateDefinitionMerging.setExperimental();
    
    _predicateEquivalenceDiscovery = ChoiceOptionValue<PredicateEquivalenceDiscoveryMode>("predicate_equivalence_discovery","",
                                                                                          PredicateEquivalenceDiscoveryMode::OFF,
                                                                                          {"all_atoms","all_formulas","definitions","off","on"});
    _predicateEquivalenceDiscovery.description=
    "If enabled, SAT solver will be used to discover predicate equivalences during preprocessing. "
    "if all_atoms, equivalences between all atoms will be searched for. "
    "if definitions, we'll look only for equivalences in the shape of predicate definitions (this lies somewhere between on and all_atoms). "
    "if all_formulas, equivalences between all formulas are searched for";
    _lookup.insert(&_predicateEquivalenceDiscovery);
    _predicateEquivalenceDiscovery.tag(OptionTag::PREPROCESSING);

    _predicateEquivalenceDiscoveryAddImplications = BoolOptionValue("predicate_equivalence_discovery_add_implications","",false);
    _predicateEquivalenceDiscoveryAddImplications.description=
    "if predicate_equivalence_discovery is enabled, add also discoveder implications, not only equivalences";
    _lookup.insert(&_predicateEquivalenceDiscoveryAddImplications);
    _predicateEquivalenceDiscoveryAddImplications.tag(OptionTag::PREPROCESSING);

    _predicateEquivalenceDiscoveryRandomSimulation = BoolOptionValue("predicate_equivalence_discovery_random_simulation","",true);
    _predicateEquivalenceDiscoveryRandomSimulation.description=
    "use random simulation before the simultaneous sat-sweeping to reduce the amount of candidate equivalences";
    _lookup.insert(&_predicateEquivalenceDiscoveryRandomSimulation);
    _predicateEquivalenceDiscoveryRandomSimulation.tag(OptionTag::PREPROCESSING);

    _predicateEquivalenceDiscoverySatConflictLimit = IntOptionValue("predicate_equivalence_discovery_sat_conflict_limit","",-1);
    _predicateEquivalenceDiscoverySatConflictLimit.description=
    "Limit on the number of SAT conflicts in each equivalence check. Default is -1 which stands for unlimited, 0 will restrict equivalence discovery to unit propagation. The implicative sat sweeping has an internal conflict count limit which always starts with zero and is increased geometrically until it reaches the limit set by this value";
    _lookup.insert(&_predicateEquivalenceDiscoverySatConflictLimit);
    _predicateEquivalenceDiscoverySatConflictLimit.tag(OptionTag::PREPROCESSING);

    _predicateIndexIntroduction = BoolOptionValue("predicate_index_introduction","",false);
    _predicateIndexIntroduction.description=
    "If all atoms of a certain predicate contain distinct constants as a particular argument, atoms of the predicate"
    " are replaces by set of fresh predicates, one for each of the distinct constants.\n"
    "E.g. a problem\n"
    "p(a,b,X,1)\n"
    "p(a,c,a,2)\n"
    "will be transformed into\n"
    "p_a_1(b,X)\n"
    "p_a_2(c,a)\n"
    "(second argument is not removed because constants b and c are not necessarily distinct, and third argment is not replaced because it occurs as a variable)";
    _lookup.insert(&_predicateIndexIntroduction);
    _predicateIndexIntroduction.tag(OptionTag::PREPROCESSING);

    _unusedPredicateDefinitionRemoval = BoolOptionValue("unused_predicate_definition_removal","updr",true);
    _unusedPredicateDefinitionRemoval.description="";
    _lookup.insert(&_unusedPredicateDefinitionRemoval);
    _unusedPredicateDefinitionRemoval.tag(OptionTag::PREPROCESSING);
    _unusedPredicateDefinitionRemoval.addProblemConstraint(notWithCat(Property::UEQ));
    _unusedPredicateDefinitionRemoval.setRandomChoices({"on","off"});

    _trivialPredicateRemoval = BoolOptionValue("trivial_predicate_removal","",false);
    _trivialPredicateRemoval.description= "remove predicates never occurring only positively or only negatively in a clause";
    _lookup.insert(&_trivialPredicateRemoval);
    _trivialPredicateRemoval.tag(OptionTag::PREPROCESSING);

    _theoryAxioms = BoolOptionValue("theory_axioms","",true);
    _theoryAxioms.description="Include theory axioms for detected interpreted symbols";
    _lookup.insert(&_theoryAxioms);
    _theoryAxioms.tag(OptionTag::PREPROCESSING);

    _sineDepth = UnsignedOptionValue("sine_depth","sd",0);
    _sineDepth.description=
    "Limit number of iterations of the transitive closure algorithm that selects formulas based on SInE's D-relation (see SInE description). 0 means no limit, 1 is a maximal limit (least selected axioms), 2 allows two iterations, etc...";
    _lookup.insert(&_sineDepth);
    _sineDepth.tag(OptionTag::PREPROCESSING);
    // Captures that if the value is not default then sineSelection must be on
    _sineDepth.reliesOn(_sineSelection.is(notEqual(SineSelection::OFF)));
    _sineDepth.setRandomChoices({"0","1","2","3","4","5","7","10"});

    _sineGeneralityThreshold = UnsignedOptionValue("sine_generality_threshold","sgt",0);
    _sineGeneralityThreshold.description=
    "Generality of a symbol is the number of input formulas in which a symbol appears. If the generality of a symbol is smaller than the threshold, it is always added into the D-relation with formulas in which it appears.";
    _lookup.insert(&_sineGeneralityThreshold);
    _sineGeneralityThreshold.tag(OptionTag::PREPROCESSING);
    // Captures that if the value is not default then sineSelection must be on
    _sineGeneralityThreshold.reliesOn(_sineSelection.is(notEqual(SineSelection::OFF)));

    _sineSelection = ChoiceOptionValue<SineSelection>("sine_selection","ss",SineSelection::OFF,{"axioms","included","off"});
    _sineSelection.description=
    "If 'axioms', all formulas that are not annotated as 'axiom' (i.e. conjectures and hypotheses) are initially selected, and the SInE selection is performed on those annotated as 'axiom'. If 'included', all formulas that are directly in the problem file are initially selected, and the SInE selection is performed on formulas from included files. The 'included' value corresponds to the behaviour of the original SInE implementation.";
    _lookup.insert(&_sineSelection);
    _sineSelection.tag(OptionTag::PREPROCESSING);
    _sineSelection.setRandomChoices(atomsMoreThan(100000),{"axioms","axioms","off"});
    _sineSelection.setRandomChoices(atomsMoreThan(30000),{"axioms","off"});
    _sineSelection.setRandomChoices(atomsMoreThan(10000),{"axioms","off","off","off"});
    _sineSelection.setRandomChoices(atomsMoreThan(3000),{"axioms","off","off","off","off","off"});
    _sineSelection.setRandomChoices(atomsMoreThan(1000),{"axioms","off","off","off","off","off","off","off"});

    _sineTolerance = FloatOptionValue("sine_tolerance","st",1.0);
    _sineTolerance.description="SInE tolerance parameter (sometimes referred to as 'benevolence')";
    _lookup.insert(&_sineTolerance);
    _sineTolerance.tag(OptionTag::PREPROCESSING);
    _sineTolerance.addConstraint(equal(0.0f)->Or(greaterThanEq(1.0f) ));
    // Captures that if the value is not 1.0 then sineSelection must be on
    _sineTolerance.reliesOn(_sineSelection.is(notEqual(SineSelection::OFF)));
    _sineTolerance.setRandomChoices({"1.0","1.2","1.5","2.0","3.0","5.0"});

    _naming = IntOptionValue("naming","nm",8);
    _naming.description="";
    _lookup.insert(&_naming);
    _naming.tag(OptionTag::PREPROCESSING);
    _naming.addConstraint(lessThan(32768));


//*********************** Output  ***********************

    // how is this used?
    _logFile = StringOptionValue("log_file","","off");
    _logFile.description="";
    _lookup.insert(&_logFile);
    _logFile.tag(OptionTag::OUTPUT);

    //used?
    _xmlOutput = StringOptionValue("xml_output","","off");
    _xmlOutput.description="";
    _lookup.insert(&_xmlOutput);
    _xmlOutput.tag(OptionTag::OUTPUT);

    _latexOutput = StringOptionValue("latex_output","","off");
    _latexOutput.description="File that will contain proof in the LaTeX format.";
    _lookup.insert(&_latexOutput);
    _latexOutput.tag(OptionTag::OUTPUT);

    _latexUseDefaultSymbols = BoolOptionValue("latex_use_default_symbols","",true);
    _latexUseDefaultSymbols.description="Interpretted symbols such as product have default LaTeX symbols"
        " that can be used. They can be overriden in the normal way. This option can turn them off";
    _latexUseDefaultSymbols.tag(OptionTag::OUTPUT);
    _lookup.insert(&_latexUseDefaultSymbols);

    _outputAxiomNames = BoolOptionValue("output_axiom_names","",false);
    _outputAxiomNames.description="preserve names of axioms from the problem file in the proof output";
    _lookup.insert(&_outputAxiomNames);
    _outputAxiomNames.tag(OptionTag::OUTPUT);


    _printClausifierPremises = BoolOptionValue("print_clausifier_premises","",false);
    _printClausifierPremises.description="";
    _lookup.insert(&_printClausifierPremises);
    _printClausifierPremises.tag(OptionTag::OUTPUT);

    _showActive = BoolOptionValue("show_active","",false);
    _showActive.description="";
    _lookup.insert(&_showActive);
    _showActive.tag(OptionTag::OUTPUT);

    _showBlocked = BoolOptionValue("show_blocked","",false);
    _showBlocked.description="show generating inferences blocked due to coloring of symbols";
    _lookup.insert(&_showBlocked);
    _showBlocked.tag(OptionTag::OUTPUT);

    _showDefinitions = BoolOptionValue("show_definitions","",false);
    _showDefinitions.description="";
    _lookup.insert(&_showDefinitions);
    _showDefinitions.tag(OptionTag::OUTPUT);


    _showNew = BoolOptionValue("show_new","",false);
    _showNew.description="";
    _lookup.insert(&_showNew);
    _showNew.tag(OptionTag::OUTPUT);

    _showNewPropositional = BoolOptionValue("show_new_propositional","",false);
    _showNewPropositional.description="";
    _lookup.insert(&_showNewPropositional);
    _showNewPropositional.tag(OptionTag::OUTPUT);

    _showNonconstantSkolemFunctionTrace = BoolOptionValue("show_nonconstant_skolem_function_trace","",false);
    _showNonconstantSkolemFunctionTrace.description="";
    _lookup.insert(&_showNonconstantSkolemFunctionTrace);
    _showNonconstantSkolemFunctionTrace.tag(OptionTag::OUTPUT);


    _showPassive = BoolOptionValue("show_passive","",false);
    _showPassive.description="";
    _lookup.insert(&_showPassive);
    _showPassive.tag(OptionTag::OUTPUT);
    
    _showReductions = BoolOptionValue("show_reductions","",false);
    _showReductions.description="";
    _showReductions.tag(OptionTag::OUTPUT);
    _lookup.insert(&_showReductions);

    _showPreprocessing = BoolOptionValue("show_preprocessing","",false);
    _showPreprocessing.description="";
    _lookup.insert(&_showPreprocessing);
    _showPreprocessing.tag(OptionTag::OUTPUT);

    _showSkolemisations = BoolOptionValue("show_skolemisations","",false);
    _showSkolemisations.description="";
    _lookup.insert(&_showSkolemisations);
    _showSkolemisations.tag(OptionTag::OUTPUT);

    _showSymbolElimination = BoolOptionValue("show_symbol_elimination","",false);
    _showSymbolElimination.description="";
    _lookup.insert(&_showSymbolElimination);
    _showSymbolElimination.tag(OptionTag::OUTPUT);

    _showTheoryAxioms = BoolOptionValue("show_theory_axioms","",false);
    _showTheoryAxioms.description="";
    _lookup.insert(&_showTheoryAxioms);
    _showTheoryAxioms.tag(OptionTag::OUTPUT);

//************************************************************************
//*********************** VAMPIRE (includes CASC)  ***********************
//************************************************************************

//*********************** Saturation  ***********************

    _saturationAlgorithm = ChoiceOptionValue<SaturationAlgorithm>("saturation_algorithm","sa",SaturationAlgorithm::LRS,
                                                                  {"discount","fmb","inst_gen","lrs","otter","tabulation"});
    _saturationAlgorithm.description=
    "Select the saturation algorithm:\n"
    " - discount:\n"
    " - otter:\n"
    " - limited resource:\n"
    " - instance generation: a simple implementation of instantiation calculus\n"
    "    (global_subsumption, unit_resulting_resolution and age_weight_ratio)\n"
    " - tabulation: a special goal-oriented mode for large theories.\n"
    " - fmb : finite model building for satisfiable problems.\n"
    "inst_gen, tabulation and fmb aren't influenced by options for the saturation algorithm, apart from those under the relevant heading";
    _lookup.insert(&_saturationAlgorithm);
    _saturationAlgorithm.tag(OptionTag::SATURATION);
    // Captures that if the saturation algorithm is InstGen then splitting must be off
    _saturationAlgorithm.addHardConstraint(If(equal(SaturationAlgorithm::INST_GEN)).then(_splitting.is(notEqual(true))));
    // Note order of adding constraints matters (we assume previous gaurds are false)
    _saturationAlgorithm.setRandomChoices(isRandSat(),{"discount","otter","inst_gen","fmb"});
    _saturationAlgorithm.setRandomChoices(Or(hasCat(Property::UEQ),atomsLessThan(4000)),{"lrs","discount","otter","inst_gen"});
    _saturationAlgorithm.setRandomChoices({"discount","inst_gen","lrs","otter","tabulation"});


    _selection = SelectionOptionValue("selection","s",10);
    _selection.description=
    "Selection methods 2,3,4,10,11 are complete by virtue of extending Maximal i.e. they select the best among maximal. Methods 1002,1003,1004,1010,1011 relax this restriction and are therefore not complete.\n"
    " 0     - Total (select everything)\n"
    " 1     - Maximal\n"
    " 2     - ColoredFirst, MaximalSize then Lexigraphical\n"
    " 3     - ColoredFirst, NoPositiveEquality, LeastTopLevelVariables,\n          LeastDistinctVariables then Lexigraphical\n"
    " 4     - ColoredFirst, NoPositiveEquality, LeastTopLevelVariables,\n          LeastVariables, MaximalSize then Lexigraphical\n"
    " 10    - ColoredFirst, NegativeEquality, MaximalSize, Negative then Lexigraphical\n"
    " 11    - Lookahead\n"
    " 1002  - Incomplete version of 2\n"
    " 1003  - Incomplete version of 3\n"
    " 1004  - Incomplete version of 4\n"
    " 1010  - Incomplete version of 10\n"
    " 1011  - Incomplete version of 11\n"
    "Or negated, which means that reversePolarity is true (?)\n";

    _lookup.insert(&_selection);
    _selection.tag(OptionTag::SATURATION);
    _selection.reliesOn(_saturationAlgorithm.is(notEqual(SaturationAlgorithm::TABULATION)));
    _selection.reliesOn(_saturationAlgorithm.is(notEqual(SaturationAlgorithm::INST_GEN))->Or<int>(_instGenWithResolution.is(equal(true))));
    _selection.setRandomChoices(And(isRandSat(),saNotInstGen()),{"0","1","2","3","4","10","11","-1","-2","-3","-4","-10","-11"});
    _selection.setRandomChoices({"0","1","2","3","4","10","11","1002","1003","1004","1010","1011","-1","-2","-3","-4","-10","-11","-1002","-1003","-1004","-1010","-1011"});
    
    _ageWeightRatio = RatioOptionValue("age_weight_ratio","awr",1,1,':');
    _ageWeightRatio.description=
    "Ratio in which clauses are being selected for activation i.e. a:w means that for every a clauses selected based on age"
    "there will be w selected based on weight.";
    _lookup.insert(&_ageWeightRatio);
    _ageWeightRatio.tag(OptionTag::SATURATION);
    _ageWeightRatio.reliesOn(_saturationAlgorithm.is(notEqual(SaturationAlgorithm::TABULATION)));
    _ageWeightRatio.reliesOn(_saturationAlgorithm.is(notEqual(SaturationAlgorithm::INST_GEN))->Or<int>(_instGenWithResolution.is(equal(true))));
    _ageWeightRatio.setRandomChoices({"8:1","5:1","4:1","3:1","2:1","3:2","5:4","1","2:3","2","3","4","5","6","7","8","10","12","14","16","20","24","28","32","40","50","64","128","1024"});

    _lrsFirstTimeCheck = IntOptionValue("lrs_first_time_check","",0);
    _lrsFirstTimeCheck.description=
    "Percentage of time limit at which the LRS algorithm will for the first time estimate the number of reachable clauses.";
    _lookup.insert(&_lrsFirstTimeCheck);
    _lrsFirstTimeCheck.tag(OptionTag::SATURATION);
    _lrsFirstTimeCheck.addConstraint(greaterThanEq(0));
    _lrsFirstTimeCheck.addConstraint(lessThan(100));

    _lrsWeightLimitOnly = BoolOptionValue("lrs_weight_limit_only","",false);
    _lrsWeightLimitOnly.description=
    "If off, the lrs sets both age and weight limit according to clause reachability, otherwise it sets the age limit to 0 and only the weight limit reflects reachable clauses";
    _lookup.insert(&_lrsWeightLimitOnly);
    _lrsWeightLimitOnly.tag(OptionTag::SATURATION);

    _simulatedTimeLimit = TimeLimitOptionValue("simulated_time_limit","stl",0);
    _simulatedTimeLimit.description=
    "Time limit in seconds for the purpose of reachability estimations of the LRS saturation algorithm (if 0, the actual time limit is used)";
    _lookup.insert(&_simulatedTimeLimit);
    _simulatedTimeLimit.tag(OptionTag::SATURATION);


//*********************** Inferences  ***********************

    _instantiation = BoolOptionValue("instantiation","inst",false);
    _instantiation.description = "Heuristically instantiate variables"
                                 ", note that this is often at odds with forward subsumption.";
    _instantiation.tag(OptionTag::INFERENCES);
    _lookup.insert(&_instantiation);
    _instantiation.setRandomChoices({"off","off","off","off","off","off","off","off","off","on"}); // Turn this on rarely

    _backwardDemodulation = ChoiceOptionValue<Demodulation>("backward_demodulation","bd",
                                                            Demodulation::ALL,
                                                            {"all","off","preordered"});
    _backwardDemodulation.description=
             "Oriented rewriting of kept clauses by newly derived unit equalities\n"
             "s = t     L[sθ] \\/ C\n"
             "---------------------   where sθ > tθ (replaces RHS)\n"
             " L[tθ] \\/ C\n";
    _lookup.insert(&_backwardDemodulation);
    _backwardDemodulation.tag(OptionTag::INFERENCES);
    _backwardDemodulation.addProblemConstraint(hasEquality());
    _backwardDemodulation.reliesOn(_saturationAlgorithm.is(notEqual(SaturationAlgorithm::INST_GEN))->Or<Demodulation>(_instGenWithResolution.is(equal(true))));
    _backwardDemodulation.setRandomChoices({"all","off"});

    _backwardSubsumption = ChoiceOptionValue<Subsumption>("backward_subsumption","bs",
                                                          Subsumption::OFF,{"off","on","unit_only"});
    _backwardSubsumption.description=
             "unit_only means that the subsumption will be performed only by unit clauses";
    _lookup.insert(&_backwardSubsumption);
    _backwardSubsumption.tag(OptionTag::INFERENCES);
    _backwardSubsumption.reliesOn(_saturationAlgorithm.is(notEqual(SaturationAlgorithm::INST_GEN))->Or<Subsumption>(_instGenWithResolution.is(equal(true))));
    _backwardSubsumption.reliesOn(_saturationAlgorithm.is(notEqual(SaturationAlgorithm::TABULATION)));
    _backwardSubsumption.setRandomChoices({"on","off"});

    _backwardSubsumptionResolution = ChoiceOptionValue<Subsumption>("backward_subsumption_resolution","bsr",
                                                                    Subsumption::OFF,{"off","on","unit_only"});
    _backwardSubsumptionResolution.description=
             "unit_only means that the subsumption resolution will be performed only by unit clauses";
    _lookup.insert(&_backwardSubsumptionResolution);
    _backwardSubsumptionResolution.tag(OptionTag::INFERENCES);
    _backwardSubsumptionResolution.reliesOn(_saturationAlgorithm.is(notEqual(SaturationAlgorithm::INST_GEN))->Or<Subsumption>(_instGenWithResolution.is(equal(true))));
    _backwardSubsumptionResolution.reliesOn(_saturationAlgorithm.is(notEqual(SaturationAlgorithm::TABULATION)));
    _backwardSubsumptionResolution.setRandomChoices({"on","off"});

    _binaryResolution = BoolOptionValue("binary_resolution","br",true);
    _binaryResolution.description=
          "Standard binary resolution i.e.\n"
              "C \\/ t     D \\/ s\n"
              "---------------------\n"
              "(C \\/ D)θ\n"
              "where θ = mgu(t,-s) and t selected";
    _lookup.insert(&_binaryResolution);
    _binaryResolution.tag(OptionTag::INFERENCES);
    // If urr is off then binary resolution should be on
    _binaryResolution.addConstraint(
      If(equal(false)).then(_unitResultingResolution.is(notEqual(URResolution::OFF))));
    _binaryResolution.setRandomChoices(And(isRandSat(),saNotInstGen(),Or(hasEquality(),isBfnt(),hasCat(Property::HNE))),{"on"});
    _binaryResolution.setRandomChoices({"on","off"});


    _condensation = ChoiceOptionValue<Condensation>("condensation","cond",Condensation::OFF,{"fast","off","on"});
    _condensation.description=
             "If 'fast' is specified, we only perform condensations that are easy to check for.";
    _lookup.insert(&_condensation);
    _condensation.tag(OptionTag::INFERENCES);
    _condensation.reliesOn(_saturationAlgorithm.is(notEqual(SaturationAlgorithm::INST_GEN))->Or<Condensation>(_instGenWithResolution.is(equal(true))));
    _condensation.reliesOn(_saturationAlgorithm.is(notEqual(SaturationAlgorithm::TABULATION)));
    _condensation.setRandomChoices({"on","off","fast"});

    _demodulationRedundancyCheck = BoolOptionValue("demodulation_redundancy_check","drc",true);
    _demodulationRedundancyCheck.description=
             "Avoids the following cases of backward and forward demodulation, as they do not preserve completeness:\n"
             "s = t     s = t1 \\/ C \t s = t     s != t1 \\/ C\n"

             "--------------------- \t ---------------------\n"
             "t = t1 \\/ C \t\t t != t1 \\/ C\n"
             "where t > t1 and s = t > C (RHS replaced)";
    _lookup.insert(&_demodulationRedundancyCheck);
    _demodulationRedundancyCheck.tag(OptionTag::INFERENCES);
    _demodulationRedundancyCheck.reliesOn(_saturationAlgorithm.is(notEqual(SaturationAlgorithm::INST_GEN))->Or<bool>(_instGenWithResolution.is(equal(true))));
    _demodulationRedundancyCheck.addProblemConstraint(hasEquality());
    _demodulationRedundancyCheck.setRandomChoices({"on","off"});

    _equalityResolutionWithDeletion = ChoiceOptionValue<RuleActivity>( "equality_resolution_with_deletion","erd",
                                                                      RuleActivity::INPUT_ONLY,{"input_only","off","on"});
    _equalityResolutionWithDeletion.description="";
    _lookup.insert(&_equalityResolutionWithDeletion);
    _equalityResolutionWithDeletion.tag(OptionTag::INFERENCES);
    _equalityResolutionWithDeletion.addConstraint(notEqual(RuleActivity::ON));
    //TODO does this depend on anything?
    //TODO is there a problemConstraint?
    _equalityResolutionWithDeletion.setRandomChoices({"input_only","off"});
    
    _extensionalityAllowPosEq = BoolOptionValue( "extensionality_allow_pos_eq","",false);
    _extensionalityAllowPosEq.description="If extensionality resolution equals filter, this dictates"
      " whether we allow other positive equalities when recognising extensionality clauses";
    _lookup.insert(&_extensionalityAllowPosEq);
    _extensionalityAllowPosEq.tag(OptionTag::INFERENCES);
    _extensionalityAllowPosEq.reliesOn(_extensionalityResolution.is(equal(ExtensionalityResolution::FILTER)));
    _extensionalityAllowPosEq.setRandomChoices({"on","off","off"}); // Prefer off
    
    _extensionalityMaxLength = UnsignedOptionValue("extensionality_max_length","",0);
    _extensionalityMaxLength.description="Sets the maximum length (number of literals) an extensionality"
      " clause can have when doing recognition for extensionality resolution. If zero there is no maximum.";
    _lookup.insert(&_extensionalityMaxLength);
    _extensionalityMaxLength.tag(OptionTag::INFERENCES);
    // 0 means infinity, so it is intentionally not if (unsignedValue < 2).
    _extensionalityMaxLength.addConstraint(notEqual(1u));
    _extensionalityMaxLength.reliesOn(_extensionalityResolution.is(notEqual(ExtensionalityResolution::OFF)));
    //TODO does this depend on anything?
    _extensionalityMaxLength.setRandomChoices({"0","0","0","2","3"}); // TODO what are good values?
    
    _extensionalityResolution = ChoiceOptionValue<ExtensionalityResolution>("extensionality_resolution","er",
                                                                            ExtensionalityResolution::OFF,{"filter","known","off"});
    _extensionalityResolution.description=
      "Turns on the following inference rule:\n"
      "  x=y \\/ C    s != t \\/ D\n"
      "  -----------------------\n"
      "  C{x → s, y → t} \\/ D\n"
      "Where s!=t is selected in s!=t \\/D and x=y \\/ C is a recognised as an extensionality clause - how clauses are recognised depends on the value of this option.\n"
      "If filter we attempt to recognise all extensionality clauses i.e. those that have exactly one X=Y, no inequality of the same sort as X-Y (and optionally no equality except X=Y, see extensionality_allow_pos_eq).\n" 
      "If known we only recognise a known set of extensionality clauses. At the moment this includes the standard and subset-based formulations of the set extensionality axiom, as well as the array extensionality axiom.";
    _lookup.insert(&_extensionalityResolution);
    _extensionalityResolution.tag(OptionTag::INFERENCES);
    // Captures that if ExtensionalityResolution is not off then inequality splitting must be 0
    _extensionalityResolution.reliesOn(_inequalitySplitting.is(equal(0)));
    _extensionalityResolution.setRandomChoices({"filter","known","off","off"});
    
    _forwardDemodulation = ChoiceOptionValue<Demodulation>("forward_demodulation","fd",Demodulation::ALL,{"all","off","preordered"});
    _forwardDemodulation.description=
    "Oriented rewriting of newly derived clauses by kept unit equalities\n"
    "s = t     L[sθ] \\/ C\n"
    "---------------------  where sθ > tθ\n"
    " L[tθ] \\/ C\n"
    "If 'preordered' is set, only equalities s = t where s > t are used for rewriting.";
    _lookup.insert(&_forwardDemodulation);
    _forwardDemodulation.tag(OptionTag::INFERENCES);
    _forwardDemodulation.setRandomChoices({"all","all","all","off","preordered"});
    
    _forwardLiteralRewriting = BoolOptionValue("forward_literal_rewriting","flr",false);
    _forwardLiteralRewriting.description="";
    _lookup.insert(&_forwardLiteralRewriting);
    _forwardLiteralRewriting.tag(OptionTag::INFERENCES);
    _forwardLiteralRewriting.addProblemConstraint(hasNonUnits());
    _forwardLiteralRewriting.reliesOn(_saturationAlgorithm.is(notEqual(SaturationAlgorithm::INST_GEN))->Or<bool>(_instGenWithResolution.is(equal(true))));
    _forwardLiteralRewriting.reliesOn(_saturationAlgorithm.is(notEqual(SaturationAlgorithm::TABULATION)));
    _forwardLiteralRewriting.setRandomChoices({"on","off"});

    _forwardSubsumption = BoolOptionValue("forward_subsumption","fs",true);
    _forwardSubsumption.description="";
    _lookup.insert(&_forwardSubsumption);
    _forwardSubsumption.tag(OptionTag::INFERENCES);
    _forwardSubsumption.setRandomChoices({"on","on","on","on","on","on","on","on","on","off"}); // turn this off rarely

    _forwardSubsumptionResolution = BoolOptionValue("forward_subsumption_resolution","fsr",true);
    _forwardSubsumptionResolution.description="";
    _lookup.insert(&_forwardSubsumptionResolution);
    _forwardSubsumptionResolution.tag(OptionTag::INFERENCES);
    _forwardSubsumptionResolution    .reliesOn(_saturationAlgorithm.is(notEqual(SaturationAlgorithm::INST_GEN))->Or<bool>(_instGenWithResolution.is(equal(true))));
    _forwardSubsumptionResolution.reliesOn(_saturationAlgorithm.is(notEqual(SaturationAlgorithm::TABULATION)));
    _forwardSubsumptionResolution.setRandomChoices({"on","off"});

    _hyperSuperposition = BoolOptionValue("hyper_superposition","",false);
    _hyperSuperposition.description=
    "Generating inference that attempts to do several rewritings at once if it will eliminate literals of the original clause (now we aim just for elimination by equality resolution)";
    _lookup.insert(&_hyperSuperposition);
    _hyperSuperposition.tag(OptionTag::INFERENCES);

    _unitResultingResolution = ChoiceOptionValue<URResolution>("unit_resulting_resolution","urr",URResolution::OFF,{"ec_only","off","on"});
    _unitResultingResolution.description=
    "uses unit resulting resolution only to derive empty clauses (may be useful for splitting)";
    _lookup.insert(&_unitResultingResolution);
    _unitResultingResolution.tag(OptionTag::INFERENCES);
    _unitResultingResolution.reliesOn(_saturationAlgorithm.is(notEqual(SaturationAlgorithm::TABULATION)));
    _unitResultingResolution.reliesOn(
      _saturationAlgorithm.is(notEqual(SaturationAlgorithm::INST_GEN))->And<URResolution,bool>(
        _instGenWithResolution.is(notEqual(true))));
    _unitResultingResolution.addProblemConstraint(hasPredicates());
    // If br has already been set off then this will be forced on, if br has not yet been set
    // then setting this to off will force br on
    _unitResultingResolution.setRandomChoices(And(isRandSat(),saNotInstGen(),Or(hasEquality(),isBfnt(),hasCat(Property::HNE))),{"on","off"});
    _unitResultingResolution.setRandomChoices(isRandSat(),{});
    _unitResultingResolution.setRandomChoices({"on","on","off"});


    _superpositionFromVariables = BoolOptionValue("superposition_from_variables","sfv",true);
    _superpositionFromVariables.description="";
    _lookup.insert(&_superpositionFromVariables);
    _superpositionFromVariables.tag(OptionTag::INFERENCES);
    _superpositionFromVariables.addProblemConstraint(hasEquality());
    _superpositionFromVariables.reliesOn(_saturationAlgorithm.is(notEqual(SaturationAlgorithm::INST_GEN))->Or<bool>(_instGenWithResolution.is(equal(true))));
    _superpositionFromVariables.setRandomChoices({"on","off"});

//*********************** InstGen  ***********************

    _globalSubsumption = BoolOptionValue("global_subsumption","gs",false);
    _globalSubsumption.description="Global subsumption reduction.";
    _lookup.insert(&_globalSubsumption);
    _globalSubsumption.tag(OptionTag::INST_GEN);
    _globalSubsumption.addProblemConstraint(hasNonUnits());
    _globalSubsumption.reliesOn(_saturationAlgorithm.is(notEqual(SaturationAlgorithm::TABULATION)));
    _globalSubsumption.setRandomChoices({"off","on"});

    _globalSubsumptionSatSolverPower = ChoiceOptionValue<GlobalSubsumptionSatSolverPower>("global_subsumption_sat_solver_power","gsssp",
          GlobalSubsumptionSatSolverPower::PROPAGATION_ONLY,{"propagation_only","full"});
    _globalSubsumptionSatSolverPower.description="";
    _lookup.insert(&_globalSubsumptionSatSolverPower);
    _globalSubsumptionSatSolverPower.tag(OptionTag::INST_GEN);
    _globalSubsumptionSatSolverPower.reliesOn(_globalSubsumption.is(equal(true)));
    _globalSubsumptionSatSolverPower.setRandomChoices({"propagation_only","full"});

    _globalSubsumptionExplicitMinim = ChoiceOptionValue<GlobalSubsumptionExplicitMinim>("global_subsumption_explicit_minim","gsem",
        GlobalSubsumptionExplicitMinim::RANDOMIZED,{"off","on","randomized"});
    _globalSubsumptionSatSolverPower.description="Explicitly minimize the result of global sumsumption reduction.";
    _lookup.insert(&_globalSubsumptionExplicitMinim);
    _globalSubsumptionExplicitMinim.tag(OptionTag::INST_GEN);
    _globalSubsumptionExplicitMinim.reliesOn(_globalSubsumption.is(equal(true)));
    _globalSubsumptionExplicitMinim.setRandomChoices({"off","on","randomized"});

    _globalSubsumptionAvatarAssumptions = ChoiceOptionValue<GlobalSubsumptionAvatarAssumptions>("global_subsumption_avatar_assumptions","gsaa",
        GlobalSubsumptionAvatarAssumptions::OFF,{"off","from_current","full_model"});
    _globalSubsumptionAvatarAssumptions.description="";
    _lookup.insert(&_globalSubsumptionAvatarAssumptions);
    _globalSubsumptionAvatarAssumptions.tag(OptionTag::INST_GEN);
    _globalSubsumptionAvatarAssumptions.reliesOn(_globalSubsumption.is(equal(true)));
    _globalSubsumptionAvatarAssumptions.reliesOn(_splitting.is(equal(true)));
    _globalSubsumptionAvatarAssumptions.setRandomChoices({"off","from_current","full_model"});

    _instGenBigRestartRatio = FloatOptionValue("inst_gen_big_restart_ratio","igbrr",0.0);
    _instGenBigRestartRatio.description=
    "determines how often a big restart (instance generation starts from input clauses) will be performed. Small restart means all clauses generated so far are processed again.";
    _lookup.insert(&_instGenBigRestartRatio);
    _instGenBigRestartRatio.tag(OptionTag::INST_GEN);
    _instGenBigRestartRatio.addConstraint(greaterThanEq(0.0f)->And(lessThanEq(1.0f)));
    // Captures that this is only non-default when saturationAlgorithm is instgen
    _instGenBigRestartRatio.reliesOn(_saturationAlgorithm.is(equal(SaturationAlgorithm::INST_GEN)));
    _instGenBigRestartRatio.setRandomChoices({"0.0","0.1","0.2","0.3","0.4","0.5","0.6","0.7","0.8","0.9","1.0"});

    _instGenInprocessing = BoolOptionValue("inst_gen_inprocessing","",false);
    _instGenInprocessing.description="";
    _lookup.insert(&_instGenInprocessing);
    _instGenInprocessing.tag(OptionTag::INST_GEN);
    _instGenInprocessing.reliesOn(_saturationAlgorithm.is(equal(SaturationAlgorithm::INST_GEN)));

    _instGenPassiveReactivation = BoolOptionValue("inst_gen_passive_reactivation","",false);
    _instGenPassiveReactivation.description="";
    _lookup.insert(&_instGenPassiveReactivation);
    _instGenPassiveReactivation.tag(OptionTag::INST_GEN);
    _instGenPassiveReactivation.reliesOn(_saturationAlgorithm.is(equal(SaturationAlgorithm::INST_GEN)));

    _instGenResolutionInstGenRatio = RatioOptionValue("inst_gen_resolution_ratio","igrr",1,1,'/');
    _instGenResolutionInstGenRatio.description=
    "ratio of resolution and instantiation steps (applies only if inst_gen_with_resolution is on)";
    _lookup.insert(&_instGenResolutionInstGenRatio);
    _instGenResolutionInstGenRatio.tag(OptionTag::INST_GEN);
    _instGenResolutionInstGenRatio.reliesOn(_saturationAlgorithm.is(equal(SaturationAlgorithm::INST_GEN)));
    _instGenResolutionInstGenRatio.reliesOn(_instGenWithResolution.is(equal(true)));
    _instGenResolutionInstGenRatio.setRandomChoices({"128/1","64/1","32/1","16/1","8/1","4/1","2/1","1/1","1/2","1/4","1/8","1/16","1/32","1/64","1/128"});

    _instGenRestartPeriod = IntOptionValue("inst_gen_restart_period","igrp",1000);
    _instGenRestartPeriod.description="how many clauses are processed before (small?) restart";
    _lookup.insert(&_instGenRestartPeriod);
    _instGenRestartPeriod.tag(OptionTag::INST_GEN);
    _instGenRestartPeriod.reliesOn(_saturationAlgorithm.is(equal(SaturationAlgorithm::INST_GEN)));
    _instGenRestartPeriod.setRandomChoices({"100","200","400","700","1000","1400","2000","4000"});

    _instGenRestartPeriodQuotient = FloatOptionValue("inst_gen_restart_period_quotient","igrpq",1.0);
    _instGenRestartPeriodQuotient.description="restart period is multiplied by this number after each restart";
    _lookup.insert(&_instGenRestartPeriodQuotient);
    _instGenRestartPeriodQuotient.tag(OptionTag::INST_GEN);
    _instGenRestartPeriodQuotient.addConstraint(greaterThanEq(1.0f));
    _instGenRestartPeriodQuotient.reliesOn(_saturationAlgorithm.is(equal(SaturationAlgorithm::INST_GEN)));
    _instGenRestartPeriodQuotient.setRandomChoices({"1.0","1.05","1.1","1.2","1.3","1.5","2.0"});

    _instGenSelection = SelectionOptionValue("inst_gen_selection","igs",0);
    _instGenSelection.description=
    "selection function for InstGen. we don't have the functions 11 and 1011 yet (as it would need special treatment for the look-ahead)";
    _lookup.insert(&_instGenSelection);
    _instGenSelection.tag(OptionTag::INST_GEN);
    _instGenSelection.reliesOn(_saturationAlgorithm.is(equal(SaturationAlgorithm::INST_GEN)));

    _instGenWithResolution = BoolOptionValue("inst_gen_with_resolution","igwr",false);
    _instGenWithResolution.description=
    "performs instantiation together with resolution (global subsumption index is shared, also clauses generated by the resolution are added to the instance SAT problem)";
    _lookup.insert(&_instGenWithResolution);
    _instGenWithResolution.tag(OptionTag::INST_GEN);
    _instGenWithResolution.reliesOn(_saturationAlgorithm.is(equal(SaturationAlgorithm::INST_GEN)));
    _instGenWithResolution.setRandomChoices({"on","off"});

    _use_dm = BoolOptionValue("use_dismatching","dm",false);
    _use_dm.description="";
    _lookup.insert(&_use_dm);
    _use_dm.tag(OptionTag::INST_GEN);
    _use_dm.setExperimental();
    _use_dm.setRandomChoices({"on","off"});
    _use_dm.reliesOn(_saturationAlgorithm.is(equal(SaturationAlgorithm::INST_GEN)));

    _nicenessOption = ChoiceOptionValue<Niceness>("niceness_option","none",Niceness::NONE,{"average","none","sum","top"});
    _nicenessOption.description="";
    _lookup.insert(&_nicenessOption);
    _nicenessOption.tag(OptionTag::INST_GEN);
    _nicenessOption.setExperimental();
    _nicenessOption.reliesOn(_saturationAlgorithm.is(equal(SaturationAlgorithm::INST_GEN)));
    _nicenessOption.reliesOn(_satSolver.is(equal(SatSolver::VAMPIRE)));
    _nicenessOption.setRandomChoices({"none","none","none","none","none","average","sum","top"});

//*********************** AVATAR  ***********************

    _splitting = BoolOptionValue("splitting","spl",true);
    _splitting.description="";
    _lookup.insert(&_splitting);
    _splitting.tag(OptionTag::AVATAR);
    // TODO - put the tabulation constraint here but inst_gen constraint on sa... why?
    _splitting.addConstraint(If(equal(true)).then(_saturationAlgorithm.is(notEqual(SaturationAlgorithm::TABULATION))));
    //_splitting.addProblemConstraint(hasNonUnits());
    _splitting.setRandomChoices({"on","off"}); //TODO change balance?
    _splitAtActivation = BoolOptionValue("split_at_activation","sac",false);
    _splitAtActivation.description="Split a clause when it is activated, default is to split when it is processed";
    _lookup.insert(&_splitAtActivation);
    _splitAtActivation.reliesOn(_splitting.is(equal(true)));
    _splitAtActivation.tag(OptionTag::AVATAR);
    _splitAtActivation.setRandomChoices({"on","off"});

    _splittingAddComplementary = ChoiceOptionValue<SplittingAddComplementary>("splitting_add_complementary","ssac",
                                                                                SplittingAddComplementary::GROUND,{"ground","none"});
    _splittingAddComplementary.description="";
    _lookup.insert(&_splittingAddComplementary);
    _splittingAddComplementary.tag(OptionTag::AVATAR);
    _splittingAddComplementary.setExperimental();
    _splittingAddComplementary.reliesOn(_splitting.is(equal(true)));
    _splittingAddComplementary.setRandomChoices({"ground","none"});


    _splittingCongruenceClosure = ChoiceOptionValue<SplittingCongruenceClosure>("splitting_congruence_closure","sscc",
                                                                                SplittingCongruenceClosure::OFF,{"model","off","on"});
    _splittingCongruenceClosure.description="";
    _lookup.insert(&_splittingCongruenceClosure);
    _splittingCongruenceClosure.tag(OptionTag::AVATAR);
    _splittingCongruenceClosure.reliesOn(_splitting.is(equal(true)));
    _splittingCongruenceClosure.addProblemConstraint(hasEquality());
    _splittingCongruenceClosure.setRandomChoices({"model","off","on"});
    _splittingCongruenceClosure.addHardConstraint(If(equal(SplittingCongruenceClosure::MODEL)).
                                                  then(_splittingMinimizeModel.is(notEqual(SplittingMinimizeModel::SCO))));
    _splittingCongruenceClosure.addHardConstraint(If(equal(SplittingCongruenceClosure::MODEL)).
                                                      then(_splittingHandleZeroImplied.is(notEqual(true))));
    
    _ccUnsatCores = ChoiceOptionValue<CCUnsatCores>("cc_unsat_cores","ccuc",CCUnsatCores::ALL,
                                                     {"first", "small_ones", "all"});
    _ccUnsatCores.description="";
    _lookup.insert(&_ccUnsatCores);
    _ccUnsatCores.tag(OptionTag::AVATAR);
    _ccUnsatCores.reliesOn(_splittingCongruenceClosure.is(notEqual(SplittingCongruenceClosure::OFF)));
    _ccUnsatCores.setRandomChoices({"first", "small_ones", "all"});

    _splittingLiteralPolarityAdvice = ChoiceOptionValue<SplittingLiteralPolarityAdvice>(
                                                "splitting_literal_polarity_advice","slpa",
                                                SplittingLiteralPolarityAdvice::NONE,
                                                {"false","true","none"});
    _splittingLiteralPolarityAdvice.description="Override SAT-solver's default polarity/phase setting for variables abstracting clause components.";
    _lookup.insert(&_splittingLiteralPolarityAdvice);
    _splittingLiteralPolarityAdvice.tag(OptionTag::AVATAR);
    _splittingLiteralPolarityAdvice.reliesOn(_splitting.is(equal(true)));

    _splittingMinimizeModel = ChoiceOptionValue<SplittingMinimizeModel>("splitting_minimize_model","smm",
                                                                        SplittingMinimizeModel::ALL,{"off","sco","all"});
    
    _splittingMinimizeModel.description="Minimize the SAT-solver model by replacing concrete values with don't-cares"
                                        " provided <all> the sat clauses (or only the split clauses with <sco>) remain provably satisfied"
                                        " by the partial model.";
    _lookup.insert(&_splittingMinimizeModel);
    _splittingMinimizeModel.tag(OptionTag::AVATAR);
    _splittingMinimizeModel.setExperimental();
    _splittingMinimizeModel.reliesOn(_splitting.is(equal(true)));
    _splittingMinimizeModel.setRandomChoices({"off","sco","all"});

    _splittingEagerRemoval = BoolOptionValue("splitting_eager_removal","sser",true);
    _splittingEagerRemoval.description="";
    _lookup.insert(&_splittingEagerRemoval);
    _splittingEagerRemoval.tag(OptionTag::AVATAR);
    _splittingEagerRemoval.setExperimental();
    _splittingEagerRemoval.reliesOn(_splitting.is(equal(true)));
    // if minimize is off then makes no difference
    // if minimize is sco then we could have a conflict clause added infinitely often
    _splittingEagerRemoval.reliesOn(_splittingMinimizeModel.is(equal(SplittingMinimizeModel::ALL)));
    _splittingEagerRemoval.setRandomChoices({"on","off"});

    _splittingHandleZeroImplied = BoolOptionValue("splitting_handle_zero_implied","shzi",false);
    _splittingHandleZeroImplied.description="If on ensure that splitting decisions implied by the top level"
         " of the SAT solver are considered unconditional when performing clause reductions.";
    _lookup.insert(&_splittingHandleZeroImplied);
    _splittingHandleZeroImplied.tag(OptionTag::AVATAR);
    _splittingHandleZeroImplied.setExperimental();
    _splittingHandleZeroImplied.reliesOn(_splitting.is(equal(true)));
    _splittingHandleZeroImplied.addHardConstraint(ifOnThen(_nonliteralsInClauseWeight.is(equal(false))));
    _splittingHandleZeroImplied.setRandomChoices({"on","off"});

    _splittingFastRestart = BoolOptionValue("splitting_fast_restart","sfr",false);
    _splittingFastRestart.description="";
    _lookup.insert(&_splittingFastRestart);
    _splittingFastRestart.tag(OptionTag::AVATAR);
    _splittingFastRestart.setExperimental();
    _splittingFastRestart.reliesOn(_splitting.is(equal(true)));
    _splittingFastRestart.setRandomChoices({"on","off"});

    _splittingBufferedSolver = BoolOptionValue("splitting_buffered_solver","sbs",false);
    _splittingBufferedSolver.description="Added buffering funcitonality to the SAT solver used in AVATAR.";
    _lookup.insert(&_splittingBufferedSolver);
    _splittingBufferedSolver.tag(OptionTag::AVATAR);
    _splittingBufferedSolver.setExperimental();
    _splittingBufferedSolver.reliesOn(_splitting.is(equal(true)));
    _splittingBufferedSolver.setRandomChoices({"on","off"});

    _splittingDeleteDeactivated = ChoiceOptionValue<SplittingDeleteDeactivated>("splitting_delete_deactivated","sdd",
                                                                        SplittingDeleteDeactivated::ON,{"on","large","off"});

    _splittingDeleteDeactivated.description="";
    _lookup.insert(&_splittingDeleteDeactivated);
    _splittingDeleteDeactivated.tag(OptionTag::AVATAR);
    _splittingDeleteDeactivated.setExperimental();
    _splittingDeleteDeactivated.reliesOn(_splitting.is(equal(true)));
    _splittingDeleteDeactivated.setRandomChoices({"on","large","off"});


    _splittingFlushPeriod = UnsignedOptionValue("splitting_flush_period","ssfp",0);
    _splittingFlushPeriod.description=
    "after given number of generated clauses without deriving an empty clause, the splitting component selection is shuffled. If equal to zero, shuffling is never performed.";
    _lookup.insert(&_splittingFlushPeriod);
    _splittingFlushPeriod.tag(OptionTag::AVATAR);
    _splittingFlushPeriod.setExperimental();
    _splittingFlushPeriod.reliesOn(_splitting.is(equal(true)));
    _splittingFlushPeriod.setRandomChoices({"0","1000","4000","10000","40000","100000"});

    _splittingFlushQuotient = FloatOptionValue("splitting_flush_quotient","ssfq",1.5);
    _splittingFlushQuotient.description=
    "after each flush, the splitting_flush_period is multiplied by the quotient";
    _lookup.insert(&_splittingFlushQuotient);
    _splittingFlushQuotient.tag(OptionTag::AVATAR);
    _splittingFlushQuotient.setExperimental();
    _splittingFlushQuotient.addConstraint(greaterThanEq(1.0f));
    _splittingFlushQuotient.reliesOn(_splitting.is(equal(true)));
    _splittingFlushQuotient.setRandomChoices({"1.0","1.1","1.2","1.4","2.0"});

    _splittingNonsplittableComponents = ChoiceOptionValue<SplittingNonsplittableComponents>("splitting_nonsplittable_components","ssnc",
                                                                                              SplittingNonsplittableComponents::KNOWN,
                                                                                              {"all","all_dependent","known","none"});
    _splittingNonsplittableComponents.description=
    "known .. SAT clauses will be learnt from non-splittable clauses that have corresponding components (if there is a component C with name SAT l, clause C | {l1,..ln} will give SAT clause ~l1 \\/ … \\/ ~ln \\/ l). When we add the sat clause, we discard the original FO clause C | {l1,..ln} and let the component selection update model, possibly adding the component clause C | {l}. all .. like known, except when we see a non-splittable clause that doesn't have a name, we introduce the name for it. all_dependent .. like all, but we don't introduce names for non-splittable clauses that don't depend on any components";
    _lookup.insert(&_splittingNonsplittableComponents);
    _splittingNonsplittableComponents.tag(OptionTag::AVATAR);
    _splittingNonsplittableComponents.setExperimental();
    _splittingNonsplittableComponents.reliesOn(_splitting.is(equal(true)));
    _splittingNonsplittableComponents.setRandomChoices({"all","all_dependent","known","none"});


    _nonliteralsInClauseWeight = BoolOptionValue("nonliterals_in_clause_weight","nicw",false);
    _nonliteralsInClauseWeight.description=
    "Non-literal parts of clauses (such as its split history) will also contribute to the weight";
    _lookup.insert(&_nonliteralsInClauseWeight);
    _nonliteralsInClauseWeight.tag(OptionTag::OTHER);
    _nonliteralsInClauseWeight.reliesOn(_saturationAlgorithm.is(notEqual(SaturationAlgorithm::INST_GEN)));
    _nonliteralsInClauseWeight.reliesOn(_splitting.is(notEqual(false)));
    _nonliteralsInClauseWeight.addProblemConstraint(hasNonUnits());
    _nonliteralsInClauseWeight.setRandomChoices({"on","off"});

//*********************** SAT solver (used in various places)  ***********************

    _satClauseActivityDecay = FloatOptionValue("sat_clause_activity_decay","",1.001f);
    _satClauseActivityDecay.description="";
    _lookup.insert(&_satClauseActivityDecay);
    _satClauseActivityDecay.tag(OptionTag::SAT);
    _satClauseActivityDecay.addConstraint(greaterThan(1.0f));

    _satClauseDisposer = ChoiceOptionValue<SatClauseDisposer>("sat_clause_disposer","",SatClauseDisposer::MINISAT,
                                                              {"growing","minisat"});
    _satClauseDisposer.description="";
    _lookup.insert(&_satClauseDisposer);
    _satClauseDisposer.tag(OptionTag::SAT);

    _satLearntMinimization = BoolOptionValue("sat_learnt_minimization","",true);
    _satLearntMinimization.description="";
    _lookup.insert(&_satLearntMinimization);
    _satLearntMinimization.tag(OptionTag::SAT);

    _satLearntSubsumptionResolution = BoolOptionValue("sat_learnt_subsumption_resolution","",true);
    _satLearntSubsumptionResolution.description="";
    _lookup.insert(&_satLearntSubsumptionResolution);
    _satLearntSubsumptionResolution.tag(OptionTag::SAT);

    _satRestartFixedCount = IntOptionValue("sat_restart_fixed_count","",16000);
    _satRestartFixedCount.description="";
    _lookup.insert(&_satRestartFixedCount);
    _satRestartFixedCount.tag(OptionTag::SAT);

    _satRestartGeometricIncrease = FloatOptionValue("sat_restart_geometric_increase","",1.1);
    _satRestartGeometricIncrease.description="";
    _lookup.insert(&_satRestartGeometricIncrease);
    _satRestartGeometricIncrease.tag(OptionTag::SAT);
    _satRestartGeometricIncrease.addConstraint(greaterThan(1.0f));

    _satRestartGeometricInit = IntOptionValue("sat_restart_geometric_init","",32);
    _satRestartGeometricInit.description="";
    _lookup.insert(&_satRestartGeometricInit);
    _satRestartGeometricInit.tag(OptionTag::SAT);

    _satRestartLubyFactor = IntOptionValue("sat_restart_luby_factor","",100);
    _satRestartLubyFactor.description="";
    _lookup.insert(&_satRestartLubyFactor);
    _satRestartLubyFactor.tag(OptionTag::SAT);

    _satRestartMinisatIncrease = FloatOptionValue("sat_restart_minisat_increase","",1.1);
    _satRestartMinisatIncrease.description="";
    _lookup.insert(&_satRestartMinisatIncrease);
    _satRestartMinisatIncrease.tag(OptionTag::SAT);
    _satRestartMinisatIncrease.addConstraint(greaterThan(1.0f));

    _satRestartMinisatInit = IntOptionValue("sat_restart_minisat_init","",100);
    _satRestartMinisatInit.description="";
    _lookup.insert(&_satRestartMinisatInit);
    _satRestartMinisatInit.tag(OptionTag::SAT);

    _satRestartStrategy = ChoiceOptionValue<SatRestartStrategy>("sat_restart_strategy","",SatRestartStrategy::LUBY,
                                                                {"fixed","geometric","luby","minisat"});
    _satRestartStrategy.description="";
    _lookup.insert(&_satRestartStrategy);
    _satRestartStrategy.tag(OptionTag::SAT);

    _satSolver = ChoiceOptionValue<SatSolver>("sat_solver","sas",SatSolver::VAMPIRE,
<<<<<<< HEAD
                                              {"lingeling","minisat","vampire"});
=======
#if VZ3
            {"buf_lingeling","buf_minisat","buf_vampire","lingeling","minisat","vampire","z3"});
#else
            {"buf_lingeling","buf_minisat","buf_vampire","lingeling","minisat","vampire"});
#endif
>>>>>>> 28b50b77
    _satSolver.description=
    "Select the SAT solver to be used throughout the solver. This will be used in AVATAR (for splitting) when the saturation algorithm is discount,lrs or otter and in instance generation for selection and global subsumption.";
    _lookup.insert(&_satSolver);
    _satSolver.tag(OptionTag::SAT);
<<<<<<< HEAD
    _satSolver.setRandomChoices({"lingeling","minisat","vampire"});
=======
    _satSolver.setRandomChoices(
#if VZ3
            {"buf_lingeling","buf_minisat","buf_vampire","lingeling","minisat","vampire","z3"});
#else
            {"buf_lingeling","buf_minisat","buf_vampire","lingeling","minisat","vampire"});
#endif
>>>>>>> 28b50b77

    _satVarActivityDecay = FloatOptionValue("sat_var_activity_decay","",1.05f);
    _satVarActivityDecay.description="";
    _lookup.insert(&_satVarActivityDecay);
    _satVarActivityDecay.tag(OptionTag::SAT);
    _satVarActivityDecay.addConstraint(greaterThan(1.0f));

    _satVarSelector = ChoiceOptionValue<SatVarSelector>("sat_var_selector","svs",SatVarSelector::ACTIVE,
                                                        {"active","niceness","recently_learnt"});
    _satVarSelector.description="";
    _lookup.insert(&_satVarSelector);
    _satVarSelector.tag(OptionTag::SAT);

    _satLingelingSimilarModels = BoolOptionValue("sat_lingeling_similar_models","",false);
    _satLingelingSimilarModels.description="";
    _lookup.insert(&_satLingelingSimilarModels);
    _satLingelingSimilarModels.tag(OptionTag::SAT);
    _satLingelingSimilarModels.setExperimental();

    _satLingelingIncremental = BoolOptionValue("sat_lingeling_incremental","",false);
    _satLingelingIncremental.description="";
    _lookup.insert(&_satLingelingIncremental);
    _satLingelingIncremental.tag(OptionTag::SAT);
    _satLingelingIncremental.setExperimental();

 //*********************** Tabulation  ***********************

    _tabulationBwRuleSubsumptionResolutionByLemmas = BoolOptionValue("tabulation_bw_rule_subsumption_resolution_by_lemmas","tbsr",true);
    _tabulationBwRuleSubsumptionResolutionByLemmas.description="";
    _lookup.insert(&_tabulationBwRuleSubsumptionResolutionByLemmas);
    _tabulationBwRuleSubsumptionResolutionByLemmas.tag(OptionTag::TABULATION);
    _tabulationBwRuleSubsumptionResolutionByLemmas.setRandomChoices({"on","off"});


    _tabulationFwRuleSubsumptionResolutionByLemmas = BoolOptionValue("tabulation_fw_rule_subsumption_resolution_by_lemmas","tfsr",true);
    _tabulationFwRuleSubsumptionResolutionByLemmas.description="";
    _lookup.insert(&_tabulationFwRuleSubsumptionResolutionByLemmas);
    _tabulationFwRuleSubsumptionResolutionByLemmas.tag(OptionTag::TABULATION);
    _tabulationFwRuleSubsumptionResolutionByLemmas.setRandomChoices({"on","off"});


    _tabulationGoalAgeWeightRatio = RatioOptionValue("tabulation_goal_awr","tgawr",1,1,'/');
    _tabulationGoalAgeWeightRatio.description=
    "when saturation algorithm is set to tabulation, this option determines the age-weight ratio for selecting next goal clause to process";
    _lookup.insert(&_tabulationGoalAgeWeightRatio);
    _tabulationGoalAgeWeightRatio.tag(OptionTag::TABULATION);
    _tabulationGoalAgeWeightRatio.setRandomChoices({"8/1","5/1","4/1","3/1","2/1","3/2","5/4","1/1","2/3","1/2","1/3","1/4","1/5","1/6","1/7","1/8","1/10","1/12","1/14","1/16","1/20","1/24","1/28","1/32","1/40","1/50","1/64","1/128"});

    _tabulationGoalLemmaRatio = RatioOptionValue("tabulation_goal_lemma_ratio","tglr",1,1,'/');
    _tabulationGoalLemmaRatio.description=
    "when saturation algorithm is set to tabulation, this option determines the ratio of processing new goals and lemmas";
    _lookup.insert(&_tabulationGoalLemmaRatio);
    _tabulationGoalLemmaRatio.tag(OptionTag::TABULATION);
    _tabulationGoalLemmaRatio.setRandomChoices({"20/1","10/1","7/1","5/1","4/1","3/1","2/1","1/1","1/2","1/3","1/4","1/5","1/7","1/10","1/20"});
    
    _tabulationInstantiateProducingRules = BoolOptionValue("tabulation_instantiate_producing_rules","tipr",true);
    _tabulationInstantiateProducingRules.description=
    "when saturation algorithm is set to tabulation, this option determines whether the producing rules will be made of theory clauses (in case it's off), or of their instances got from the substitution unifying them with the goal";
    _lookup.insert(&_tabulationInstantiateProducingRules);
    _tabulationInstantiateProducingRules.tag(OptionTag::TABULATION);
    _tabulationInstantiateProducingRules.setRandomChoices({"on","off"});
    
    _tabulationLemmaAgeWeightRatio = RatioOptionValue("tabulation_lemma_awr","tlawr",1,1,'/');
    _tabulationLemmaAgeWeightRatio.description=
    "when saturation algorithm is set to tabulation, this option determines the age-weight ratio for selecting next lemma to process";
    _lookup.insert(&_tabulationLemmaAgeWeightRatio);
    _tabulationLemmaAgeWeightRatio.tag(OptionTag::TABULATION);
    _tabulationLemmaAgeWeightRatio.setRandomChoices({"8/1","5/1","4/1","3/1","2/1","3/2","5/4","1/1","2/3","1/2","1/3","1/4","1/5","1/6","1/7","1/8","1/10","1/12","1/14","1/16","1/20","1/24","1/28","1/32","1/40","1/50","1/64","1/128"});
    
    //*************************************************************
    //*********************** which mode or tag?  ************************
    //*************************************************************
    
    _bfnt = BoolOptionValue("bfnt","bfnt",false);
    _bfnt.description="";
    _lookup.insert(&_bfnt);
    _bfnt.tag(OptionTag::OTHER);
    // This is checked in checkGlobal
    //_bfnt.addConstraint(new OnAnd(new RequiresCompleteForNonHorn<bool>()));
    _bfnt.addProblemConstraint(notWithCat(Property::EPR));
    _bfnt.setRandomChoices({},{"on","off","off","off","off","off"});
    
    _increasedNumeralWeight = BoolOptionValue("increased_numeral_weight","",false);
    _increasedNumeralWeight.description=
             "weight of integer constants depends on the logarithm of their absolute value (instead of being 1)";
    _lookup.insert(&_increasedNumeralWeight);
    _increasedNumeralWeight.tag(OptionTag::OTHER);


    _interpretedSimplification = BoolOptionValue("interpreted_simplification","",false);
    _interpretedSimplification.description=
             "Performs simplifications of interpreted functions. This option requires interpreted_evaluation to be enabled as well. IMPORTANT - Currently not supported";
    _lookup.insert(&_interpretedSimplification);
    _interpretedSimplification.tag(OptionTag::OTHER);


    _literalComparisonMode = ChoiceOptionValue<LiteralComparisonMode>("literal_comparison_mode","lcm",
                                                                      LiteralComparisonMode::STANDARD,
                                                                      {"predicate","reverse","standard"});
    _literalComparisonMode.description="";
    _lookup.insert(&_literalComparisonMode);
    _literalComparisonMode.tag(OptionTag::OTHER);
    _literalComparisonMode.reliesOn(_saturationAlgorithm.is(notEqual(SaturationAlgorithm::TABULATION)));
    _literalComparisonMode.addProblemConstraint(hasNonUnits());
    _literalComparisonMode.addProblemConstraint(hasPredicates());
    // TODO: if sat then should not use reverse
    _literalComparisonMode.setRandomChoices({"predicate","reverse","standard"});


    _maxActive = LongOptionValue("max_active","",0);
    _maxActive.description="";
    _lookup.insert(&_maxActive);
    _maxActive.tag(OptionTag::OTHER);

    _maxAnswers = IntOptionValue("max_answers","",1);
    _maxAnswers.description="";
    _lookup.insert(&_maxAnswers);
    _maxAnswers.tag(OptionTag::OTHER);

    _maxInferenceDepth = IntOptionValue("max_inference_depth","",0);
    _maxInferenceDepth.description="";
    _lookup.insert(&_maxInferenceDepth);
    _maxInferenceDepth.tag(OptionTag::OTHER);

    _maxPassive = LongOptionValue("max_passive","",0);
    _maxPassive.description="";
    _lookup.insert(&_maxPassive);
    _maxPassive.tag(OptionTag::OTHER);

    _maxWeight = IntOptionValue("max_weight","",0);
    _maxWeight.description="Weight limit for clauses (0 means no weight limit)";
    _lookup.insert(&_maxWeight);
    _maxWeight.tag(OptionTag::OTHER);

    _nonGoalWeightCoefficient = NonGoalWeightOptionValue("nongoal_weight_coefficient","nwc",1.0);
    _nonGoalWeightCoefficient.description=
             "coefficient that will multiply the weight of theory clauses (those marked as 'axiom' in TPTP)";
    _lookup.insert(&_nonGoalWeightCoefficient);
    _nonGoalWeightCoefficient.tag(OptionTag::OTHER);
    _nonGoalWeightCoefficient.reliesOn(_saturationAlgorithm.is(notEqual(SaturationAlgorithm::TABULATION)));
    _nonGoalWeightCoefficient.setRandomChoices({"1","1.1","1.2","1.3","1.5","1.7","2","2.5","3","4","5","10"});


    _normalize = BoolOptionValue("normalize","",false);
    _normalize.description="";
    _lookup.insert(&_normalize);
    _normalize.tag(OptionTag::OTHER);

    _questionAnswering = ChoiceOptionValue<QuestionAnsweringMode>("question_answering","",QuestionAnsweringMode::OFF,
                                                                  {"answer_literal","from_proof","off"});
    _questionAnswering.description="Determines whether (and how) we attempt to answer questions";
    _lookup.insert(&_questionAnswering);
    _questionAnswering.tag(OptionTag::OTHER);

    _randomSeed = IntOptionValue("random_seed","",Random::seed());
    _randomSeed.description="";
    _lookup.insert(&_randomSeed);
    _randomSeed.tag(OptionTag::OTHER);


    _symbolPrecedence = ChoiceOptionValue<SymbolPrecedence>("symbol_precedence","sp",SymbolPrecedence::ARITY,
                                                            {"arity","occurrence","reverse_arity"});
    _symbolPrecedence.description="";
    _lookup.insert(&_symbolPrecedence);
    _symbolPrecedence.tag(OptionTag::OTHER);
    _symbolPrecedence.reliesOn(_saturationAlgorithm.is(notEqual(SaturationAlgorithm::TABULATION)));
    _symbolPrecedence.setRandomChoices({"arity","occurence","reverse_arity"});

    _weightIncrement = BoolOptionValue("weight_increment","",false);
    _weightIncrement.description="";
    _lookup.insert(&_weightIncrement);
    _weightIncrement.tag(OptionTag::OTHER);

    //******************************************************************
    //*********************** Unused ??  *******************************
    //******************************************************************

    _rowVariableMaxLength = IntOptionValue("row_variable_max_length","",2);
    _rowVariableMaxLength.description="";
    _lookup.insert(&_rowVariableMaxLength);
    _rowVariableMaxLength.tag(OptionTag::UNUSED);
    _rowVariableMaxLength.setExperimental();



    //******************************************************************
    //*********************** Vinter???  *******************************
    //******************************************************************

    
    _colorUnblocking = BoolOptionValue("color_unblocking","",false);
    _colorUnblocking.description="";
    _lookup.insert(&_colorUnblocking);
    _colorUnblocking.setExperimental();
    _colorUnblocking.tag(OptionTag::OTHER);
    
    
    _showInterpolant = ChoiceOptionValue<InterpolantMode>("show_interpolant","",InterpolantMode::OFF,
                                                          {"minimized","off","on"});
    _showInterpolant.description="minimized tries to find a nicer interpolant than the default algorithm does";
    _lookup.insert(&_showInterpolant);
    _showInterpolant.tag(OptionTag::OUTPUT);
    _showInterpolant.setExperimental();
    
//******************************************************************
//*********************** Program Analysis  ************************
//******************************************************************
    
    _lingvaAdditionalInvariants = StringOptionValue("lingva_additional_invariants","","");
    _lingvaAdditionalInvariants.description="";
    _lookup.insert(&_lingvaAdditionalInvariants);
    _lingvaAdditionalInvariants.tag(Mode::PROGRAM_ANALYSIS);
    
//******************************************************************
//*********************** Bound Propagation  ***********************
//******************************************************************
    
    _whileNumber = IntOptionValue("while_number","",1);
    _whileNumber.description="";
    _lookup.insert(&_whileNumber);
    _whileNumber.tag(Mode::BOUND_PROP);
    
    _functionNumber = IntOptionValue("function_number","",1);
    _functionNumber.description="";
    _lookup.insert(&_functionNumber);
    _functionNumber.tag(Mode::BOUND_PROP);
    _functionNumber.tag(OptionTag::PREPROCESSING);
    
    _bpCollapsingPropagation = BoolOptionValue("bp_add_collapsing_inequalities","",false); // ASSUMED default, wasn't in Options
    _bpCollapsingPropagation.description="";
    _lookup.insert(&_bpCollapsingPropagation);
    _bpCollapsingPropagation.tag(Mode::BOUND_PROP);
    _bpCollapsingPropagation.reliesOn(_mode.is(equal(Mode::BOUND_PROP)));
    
    _bpAllowedFMBalance = UnsignedOptionValue("bp_allowed_fm_balance","",0);
    _bpAllowedFMBalance.description="";
    _lookup.insert(&_bpAllowedFMBalance);
    _bpAllowedFMBalance.tag(Mode::BOUND_PROP);
    _bpAllowedFMBalance.reliesOn(_mode.is(equal(Mode::BOUND_PROP)));
    
    _bpAlmostHalfBoundingRemoval= ChoiceOptionValue<BPAlmostHalfBoundingRemoval>("bp_almost_half_bounding_removal","",
                                                                                 BPAlmostHalfBoundingRemoval::ON,{"bounds_on","off","on"});
    _bpAlmostHalfBoundingRemoval.description="";
    _lookup.insert(&_bpAlmostHalfBoundingRemoval);
    _bpAlmostHalfBoundingRemoval.tag(Mode::BOUND_PROP);
    _bpAlmostHalfBoundingRemoval.reliesOn(_mode.is(equal(Mode::BOUND_PROP)));
    
    _bpAssignmentSelector = ChoiceOptionValue<BPAssignmentSelector>("bp_assignment_selector","",
                                                                    BPAssignmentSelector::RANDOM,
                                                                    {"alternating","bmp","lower_bound",
                                                                        "middle","random","rational","smallest",
                                                                        "tight","tightish","upper_bound"});
    _bpAssignmentSelector.description="";
    _lookup.insert(&_bpAssignmentSelector);
    _bpAssignmentSelector.tag(Mode::BOUND_PROP);
    _bpAssignmentSelector.reliesOn(_mode.is(equal(Mode::BOUND_PROP)));
    
    _updatesByOneConstraint= UnsignedOptionValue("bp_bound_improvement_limit","",3);
    _updatesByOneConstraint.description="";
    _lookup.insert(&_updatesByOneConstraint);
    _updatesByOneConstraint.tag(Mode::BOUND_PROP);
    _updatesByOneConstraint.reliesOn(_mode.is(equal(Mode::BOUND_PROP)));
    
    _bpConflictSelector = ChoiceOptionValue<BPConflictSelector>("bp_conflict_selector","",
                                                                BPConflictSelector::MOST_RECENT,{"least_recent","most_recent","shortest"});
    _bpConflictSelector.description="";
    _lookup.insert(&_bpConflictSelector);
    _bpConflictSelector.tag(Mode::BOUND_PROP);
    _bpConflictSelector.reliesOn(_mode.is(equal(Mode::BOUND_PROP)));
    
    _bpConservativeAssignmentSelection = BoolOptionValue("bp_conservative_assignment_selection","",true);
    _bpConservativeAssignmentSelection.description="";
    _lookup.insert(&_bpConservativeAssignmentSelection);
    _bpConservativeAssignmentSelection.tag(Mode::BOUND_PROP);
    _bpConservativeAssignmentSelection.reliesOn(_mode.is(equal(Mode::BOUND_PROP)));
    
    _bpFmElimination= BoolOptionValue("bp_fm_elimination","",true);
    _bpFmElimination.description="";
    _lookup.insert(&_bpFmElimination);
    _bpFmElimination.tag(Mode::BOUND_PROP);
    _bpFmElimination.reliesOn(_mode.is(equal(Mode::BOUND_PROP)));
    
    _maximalPropagatedEqualityLength = UnsignedOptionValue("bp_max_prop_length","",5);
    _maximalPropagatedEqualityLength.description="";
    _lookup.insert(&_maximalPropagatedEqualityLength);
    _maximalPropagatedEqualityLength.tag(Mode::BOUND_PROP);
    _maximalPropagatedEqualityLength.reliesOn(_mode.is(equal(Mode::BOUND_PROP)));
    
    _bpPropagateAfterConflict = BoolOptionValue("bp_propagate_after_conflict","",true);
    _bpPropagateAfterConflict.description="";
    _lookup.insert(&_bpPropagateAfterConflict);
    _bpPropagateAfterConflict.tag(Mode::BOUND_PROP);
    _bpPropagateAfterConflict.reliesOn(_mode.is(equal(Mode::BOUND_PROP)));
    
    _bpStartWithPrecise = BoolOptionValue("bp_start_with_precise","",false);
    _bpStartWithPrecise.description="";
    _lookup.insert(&_bpStartWithPrecise);
    _bpStartWithPrecise.tag(Mode::BOUND_PROP);
    _bpStartWithPrecise.reliesOn(_mode.is(equal(Mode::BOUND_PROP)));
    
    _bpStartWithRational = BoolOptionValue("bp_start_with_rational","",false);
    _bpStartWithRational.description="";
    _lookup.insert(&_bpStartWithRational);
    _bpStartWithRational.tag(Mode::BOUND_PROP);
    _bpStartWithRational.reliesOn(_mode.is(equal(Mode::BOUND_PROP)));
    
    _bpVariableSelector = ChoiceOptionValue<BPVariableSelector>("bp_variable_selector","",
                                                                BPVariableSelector::TIGHTEST_BOUND,
                                                                {"conflicting","conflicting_and_collapsing",
                                                                    "first","look_ahead","random","recent_collapsing",
                                                                    "recent_conflicting","tightest_bound"});
    _bpVariableSelector.description="";
    _lookup.insert(&_bpVariableSelector);
    _bpVariableSelector.tag(Mode::BOUND_PROP);
    _bpVariableSelector.reliesOn(_mode.is(equal(Mode::BOUND_PROP)));

    
 // Declare tag names
    
    _tagNames = {
                 "Unused",
                 "Other",
                 "Output",
                 "Tabulation",
                 "Instance Generation",
                 "SAT Solving",
                 "AVATAR",
                 "Inferences",
                 "Saturation",
                 "Preprocessing",
                 "Input",
                 "Global"
                };

} // Options::init

void Options::copyValuesFrom(const Options& that)
{
  //copy across the actual values in that
  VirtualIterator<AbstractOptionValue*> options = _lookup.values();

  while(options.hasNext()){
    AbstractOptionValue* opt = options.next();
    if(opt->shouldCopy()){
      AbstractOptionValue* other = that.getOptionValueByName(opt->longName);
      ASS(opt!=other);
      bool status = opt -> set(other->getStringOfActual());
      ASS(status);
    }
  }
}
Options::Options(const Options& that)
{
  init();
  copyValuesFrom(that);
}

Options& Options::operator=(const Options& that)
{
  if(this==&that) return *this;
  copyValuesFrom(that);
  return *this;
}


/**
 * Set option by its name and value.
 * @since 13/11/2004 Manchester
 * @since 18/01/2014 Manchester, changed to use _ignoreMissing
 * @since 14/09/2014 updated to use _lookup
 * @author Andrei Voronkov
 */
void Options::set(const char* name,const char* value)
{
  CALL ("Options::set/2");

  try {
    if(!_lookup.findLong(name)->set(value)){
      USER_ERROR((vstring) value +" is an invalid value for "+(vstring)name+"\nSee help or use explain i.e. vampire -explain mode");
    }
  }
  catch (const ValueNotFoundException&) {
    if (!_ignoreMissing.actualValue) {
      vstring msg = (vstring)name + " is not a valid option";
      Stack<vstring> sim = getSimilarOptionNames(name,false);
      Stack<vstring>::Iterator sit(sim);
      if(sit.hasNext()){
        vstring first = sit.next();
        msg += "\n\tMaybe you meant ";
        if(sit.hasNext()) msg += "one of:\n\t\t";
        msg += first;
        while(sit.hasNext()){ msg+="\n\t\t"+sit.next();}
        msg+="\n\tYou can use -explain <option> to explain an option";
      }
      USER_ERROR(msg);
    }
  }
} // Options::set/2

/**
 * Set option by its name and value.
 * @since 06/04/2005 Torrevieja
 */
void Options::set(const vstring& name,const vstring& value)
{
  CALL ("Options::set/2");
  set(name.c_str(),value.c_str());
} // Options::set/2

/**
 * Set option by its short name and value. If such a short name does not
 * exist, try to use the long name instead.
 *
 * @since 21/11/2004 Manchester
 * @since 18/01/2014 Manchester, changed to use _ignoreMissing
 * @author Andrei Voronkov
 */
void Options::setShort(const char* name,const char* value)
{
  CALL ("Options::setShort");

  try {
    if(!_lookup.findShort(name)->set(value)){
      USER_ERROR((vstring) value +" is an invalid value for "+(vstring)name+", see help");
    }
  }
  catch (const ValueNotFoundException&) {
    if (!_ignoreMissing.actualValue) {
      vstring msg = (vstring)name + " is not a valid short option (did you mean --?)";
      Stack<vstring> sim = getSimilarOptionNames(name,true);
      Stack<vstring>::Iterator sit(sim);
      if(sit.hasNext()){
        vstring first = sit.next();
        msg += "\n\tMaybe you meant ";
        if(sit.hasNext()) msg += "one of:\n\t\t";
        msg += first;
        while(sit.hasNext()){ msg+="\n\t\t"+sit.next();}
        msg+="\n\tYou can use -explain <option> to explain an option";
      }
      USER_ERROR(msg);
    }
  }
} // Options::setShort


bool Options::OptionHasValue::check(Property*p){
          CALL("Options::OptionHasValue::check");
          AbstractOptionValue* opt = env.options->getOptionValueByName(option_value);
          ASS(opt);
          return opt->getStringOfActual()==value;
}

/**
 * Static functions to help specify random choice values
 */

Options::OptionProblemConstraint* Options::isRandOn(){
      return new OptionHasValue("random_strategy","on");
}
Options::OptionProblemConstraint* Options::isRandSat(){
      return new OptionHasValue("random_strategy","sat");
}
Options::OptionProblemConstraint* Options::saNotInstGen(){
      return new OptionHasValue("sa","inst_gen");
}
Options::OptionProblemConstraint* Options::isBfnt(){
      return new OptionHasValue("bfnt","on");
}

/**
 * Return the include file name using its relative name.
 *
 * @param relativeName the relative name, must begin and end with "'"
 *        because of the TPTP syntax
 * @since 16/10/2003 Manchester, relativeName changed to string from char*
 * @since 07/08/2014 Manchester, relativeName changed to vstring
 */
vstring Options::includeFileName (const vstring& relativeName)
{
  CALL("Options::includeFileName");

  if (relativeName[0] == '/') { // absolute name
    return relativeName;
  }

  if (System::fileExists(relativeName)) {
    return relativeName;
  }

  // truncatedRelativeName is relative.
  // Use the conventions of Vampire:
  // (a) first search the value of "include"
  vstring dir = include();

  if (dir == "") { // include undefined
    // (b) search in the directory of the 'current file'
    // i.e. the input file
    vstring currentFile = inputFile();
    System::extractDirNameFromPath(currentFile,dir); 
    if(System::fileExists(dir+"/"+relativeName)){
      return dir + "/" + relativeName;
    }

    // (c) search the value of the environment variable TPTP_DIR
    char* env = getenv("TPTP");
    if (env) {
      dir = env;
    }
    else {
    // (d) use the current directory
      dir = ".";
    }
    // we do not check (c) or (d) - an error will occur later
    // if the file does not exist here
  }
  // now dir is the directory to search
  return dir + "/" + relativeName;
} // Options::includeFileName


/**
 * Output options to a stream.
 *
 * @param str the stream
 * @since 02/01/2003 Manchester
 * @since 28/06/2003 Manchester, changed to treat XML output as well
 * @since 10/07/2003 Manchester, "normalize" added.
 * @since 27/11/2003 Manchester, changed using new XML routines and iterator
 *        of options
 */
void Options::output (ostream& str) const
{
  CALL("Options::output");

  if(!explainOption().empty()){

    //We bypass the allocator here because of the use of vstringstream
    BYPASSING_ALLOCATOR;

     AbstractOptionValue* option;
     vstring name = explainOption();
     try{
       option = _lookup.findLong(name);
     }
     catch(const ValueNotFoundException&){ 
       try{
         option = _lookup.findShort(name);
       }
       catch(const ValueNotFoundException&){
         option = 0;
       }
     }
     if(!option){ 
       str << name << " not a known option" << endl;
       Stack<vstring> sim_s = getSimilarOptionNames(name,true);
       Stack<vstring> sim_l = getSimilarOptionNames(name,false);
       VirtualIterator<vstring> sit = pvi(getConcatenatedIterator(
           Stack<vstring>::Iterator(sim_s),Stack<vstring>::Iterator(sim_l))); 
        if(sit.hasNext()){
          vstring first = sit.next();
          str << "\tMaybe you meant ";
          if(sit.hasNext()) str << "one of:\n\t\t";
          str << first;
          while(sit.hasNext()){ str << "\n\t\t"+sit.next();}
          str << endl;
        }
     }
     else{
       vstringstream vs;
       option->output(vs);
       str << vs.str();
     }

  }

  if(showHelp()){
    str << "=========== Usage ==========\n";
    str << "Call vampire using\n";
    str << "  vampire [options] [problem]\n";
    str << "For example,\n";
    str << "  vampire --mode casc --include ~/TPTP ~/TPTP/Problems/ALG/ALG150+1.p\n";

    str << "=========== Hints ==========\n";


    str << "=========== Options ==========\n";
    str << "To see a list of all options use\n  --show_options on\n";
    str << "Options will only be displayed for the current mode (Vampire by default)\n";
    str << " use --mode to change mode\n";
    //str << "By default experimental options will not be shown. To show ";
    //str << "these options use\n  --show_experimental_options on\n";
    str << "=========== End ==========\n";
  }

  if(showOptions()){

    //We bypass the allocator here because of the use of vstringstream
    BYPASSING_ALLOCATOR;

    Mode this_mode = _mode.actualValue;
    str << "=========== Options ==========\n";
    bool experimental = showExperimentalOptions();

    VirtualIterator<AbstractOptionValue*> options = _lookup.values();

    Stack<vstringstream*> groups;
    int num_tags = static_cast<int>(OptionTag::LAST_TAG);
    for(int i=0; i<=num_tags;i++){
      groups.push(new vstringstream);
    }

    while(options.hasNext()){
      AbstractOptionValue* option = options.next();
      if(option->inMode(this_mode) && (experimental || !option->experimental)){
        unsigned tag = static_cast<unsigned>(option->getTag());
        option->output(*groups[tag]);
      }
    }

    //output them in reverse order
    for(int i=num_tags;i>=0;i--){
      vstring label = "  "+_tagNames[i]+"  ";
      ASS(label.length() < 40);
      vstring br = "******************************";
      vstring br_gap = br.substr(0,(br.length()-(label.length()/2)));
      str << endl << br << br << endl;
      str << br_gap << label << br_gap << endl;
      str << br << br << endl << endl;
      str << (*groups[i]).str();
      BYPASSING_ALLOCATOR;
      delete groups[i];
    }

    str << "======= End of options =======\n";
  }

} // Options::output (ostream& str) const


//  * Convert options to an XML element.
//  *
//  * @since 15/11/2004 Manchester
//  */
// XMLElement Options::toXML () const
// {
//   CALL("Options::toXML");

//   XMLElement options("options");
//   for (int i = 0;i < Constants::optionNames.length;i++) {
//     ostringstream str;
//     outputValue(str,i);
//     XMLElement OptionValue("option",true);
//     options.addChild(option);
//     option.addAttribute("name",Constants::optionNames[i]);
//     option.addAttribute("value",str.str());
//   }
//   return options;
// } // Options::toXML

template<typename T>
bool Options::OptionValue<T>::randomize(Property* prop){
  CALL("Options::OptionValue::randomize()");

  DArray<vstring>* choices = 0;

  // Only randomize if we have a property and need it or don't have one and don't need it!
  if( (prop && !hasProblemConstraints()) ||
      (!prop && hasProblemConstraints())
    ){
    return false;
  }
  // Note that if we supressed the problem constraints
  // the checks will be skipped

  //Search for the first set of random choices that is valid
  Stack<RandEntry>::BottomFirstIterator entry_it(rand_choices);
  while(entry_it.hasNext()){
    auto entry = entry_it.next();
    if(!entry.first || (prop && entry.first->check(prop))){
      choices = entry.second;
    }  
  }
  if(!choices || choices->size()==0) return false; // no valid choices

  //Pick a random option from the available choices
  int index = Random::getInteger(choices->size());
  set((*choices)[index]);
  return true;
}

//TODO should not use cout, should use env.out
template<typename T>
bool Options::OptionValue<T>::checkConstraints(){
     CALL("Options::OptionValue::checkConstraints");
     typename Lib::Stack<OptionValueConstraint<T>*>::Iterator it(_constraints);
     while(it.hasNext()){
       OptionValueConstraint<T>* con = it.next();
       if(!con->check(this)){

         if(env.options->mode()==Mode::SPIDER){
           reportSpiderFail();
           USER_ERROR("\nBroken Constraint: "+con->msg(this));
         }

         if(con->isHard()){ 
           if(env.options->randomStrategy()!=RandomStrategy::OFF)
              return false; // Skip warning for Hard
           USER_ERROR("\nBroken Constraint: "+con->msg(this)); 
         }
         switch(env.options->getBadOptionChoice()){
           case BadOption::HARD :
               USER_ERROR("\nBroken Constraint: "+con->msg(this));
           case BadOption::SOFT :
               cout << "WARNING Broken Constraint: "+con->msg(this) << endl;
               return false;
           case BadOption::FORCED :
               if(con->force(this)){
                 cout << "Forced constraint " + con->msg(this) << endl;
                 break;
               }else{
                 USER_ERROR("\nCould not force Constraint: "+con->msg(this));
               }
           case BadOption::OFF: 
             return false;
           default: ASSERTION_VIOLATION;
        }
     }
    }
    return true;
}

template<typename T>
bool Options::OptionValue<T>::checkProblemConstraints(Property* prop){
    CALL("Options::OptionValue::checkProblemConstraints");

    Lib::Stack<OptionProblemConstraint*>::Iterator it(_prob_constraints);
    while(it.hasNext()){
      OptionProblemConstraint* con = it.next();
      // Constraint should hold whenever the option is set
      if(is_set && !con->check(prop)){

         if(env.options->mode()==Mode::SPIDER){
           reportSpiderFail();
           USER_ERROR("WARNING: " + longName + con->msg());
         }

         switch(env.options->getBadOptionChoice()){
         case BadOption::OFF: break;
         default:
           cout << "WARNING: " << longName << con->msg() << endl;
         }
         return false;
      }
    }
    return true;
}


template<typename T>
Options::WrappedConstraint<T>* Options::OptionValue<T>::is(OptionValueConstraint<T>* c)
{
    return new WrappedConstraint<T>(this,c);
}

template<typename T>
template<typename S, typename R>
Options::OptionValueConstraint<S>* Options::WrappedConstraint<T>::And(WrappedConstraint<R>* another)
{
    return new AndWrapper<S>(new UnWrappedConstraint<S,T>(this), new UnWrappedConstraint<S,R>(another));
}
template<typename T>
template<typename S, typename R>
Options::OptionValueConstraint<S>* Options::WrappedConstraint<T>::Or(WrappedConstraint<R>* another)
{
    return new OrWrapper<S>(new UnWrappedConstraint<S,T>(this), new UnWrappedConstraint<S,R>(another));
}

template<typename T>
Options::OptionValueConstraint<T>* Options::OptionValueConstraint<T>::And(OptionValueConstraint<T>* another)
{
    return new AndWrapper<T>(this,another);
}
template<typename T>
Options::OptionValueConstraint<T>* Options::OptionValueConstraint<T>::Or(OptionValueConstraint<T>* another)
{
    return new OrWrapper<T>(this,another);
}
template<typename T>
template<typename S>
Options::OptionValueConstraint<T>* Options::OptionValueConstraint<T>::And(WrappedConstraint<S>* another)
{
    return new AndWrapper<T>(this,new UnWrappedConstraint<T,S>(another));
}
template<typename T>
template<typename S>
Options::OptionValueConstraint<T>* Options::OptionValueConstraint<T>::Or(WrappedConstraint<S>* another)
{
    return new OrWrapper<T>(this,new UnWrappedConstraint<T,S>(another));
}

/**
 * Read age-weight ratio from a string. The string can be an integer
 * or an expression "a:w", where a,w are integers.
 *
 * @since 25/05/2004 Manchester
 */
bool Options::RatioOptionValue::readRatio(const char* val, char separator)
{
  CALL("RatioOptionValue::readRatio");

  // search the string for ":"
  bool found = false;
  int colonIndex = 0;
  while (val[colonIndex]) {
    if (val[colonIndex] == separator) {
      found = true;
      break;
    }
    colonIndex++;
  }

  if (found) {
    if (strlen(val) > 127) {
      return false;
    }
    char copy[128];
    strcpy(copy,val);
    copy[colonIndex] = 0;
    int age;
    if (! Int::stringToInt(copy,age)) {
      return false;
    }
    actualValue = age;
    int weight;
    if (! Int::stringToInt(copy+colonIndex+1,weight)) {
      return false;
    }
    otherValue = weight;
    return true;
  }
  actualValue = 1;
  int weight;
  if (! Int::stringToInt(val,weight)) {
    return false;
  }
  otherValue = weight;
  return true;
}

bool Options::NonGoalWeightOptionValue::setValue(const vstring& value)
{
  CALL("NonGoalWeightOptionValue::setValue");

 float newValue;
 if(!Int::stringToFloat(value.c_str(),newValue)) return false;

 if(newValue <= 0.0) return false;

 actualValue=newValue;

  // actualValue contains numerator
  numerator=static_cast<int>(newValue*100);
  // otherValue contains denominator
  denominator=100;

  return true;


}

bool Options::SelectionOptionValue::setValue(const vstring& value)
{
  CALL("SelectionOptionValue::setValue");

  int sel;
  if(!Int::stringToInt(value,sel)) return false;
  switch (sel) {
  case 0:
  case 1:
  case 2:
  case 3:
  case 4:
  case 10:
  case 11:
  case 1002:
  case 1003:
  case 1004:
  case 1010:
  case 1011:
  case -1:
  case -2:
  case -3:
  case -4:
  case -10:
  case -11:
  case -1002:
  case -1003:
  case -1004:
  case -1010:
    actualValue = sel;
    return true;
  default:
    return false;
  }
}

bool Options::InputFileOptionValue::setValue(const vstring& value)
{
  CALL("InputFileOptionValue::setValue");

  actualValue=value;
  if(value.empty()) return true;

  //update the problem name

  int length = value.length() - 1;
  const char* name = value.c_str();

  int b = length - 1;
  while (b >= 0 && name[b] != '/') {
    b--;
  }
  b++;

  int e = length-1;
  while (e >= b && name[e] != '.') {
    e--;
  }
  if (e < b) {
    e = length-1;
  }

  parent->_problemName.actualValue=value.substr(b,e-b);

  return true;

}


bool Options::TimeLimitOptionValue::setValue(const vstring& value)
{
  CALL("Options::readTimeLimit");

  int length = value.size();
  if (length == 0 || length > 127) {
    USER_ERROR((vstring)"wrong value for time limit: " + value);
  }

  char copy[128];
  strcpy(copy,value.c_str());
  char* end = copy;
  // search for the end of the string for
  while (*end) {
    end++;
  }
  end--;
  float multiplier = 10.0; // by default assume seconds
  switch (*end) {
  case 'd': // deciseconds
      multiplier = 1.0;
      *end = 0;
      break;
  case 's': // seconds
    multiplier = 10.0;
    *end = 0;
    break;
  case 'm': // minutes
    multiplier = 600.0;
    *end = 0;
    break;
  case 'h': // minutes
    multiplier = 36000.0;
    *end = 0;
    break;
  case 'D': // days
    multiplier = 864000.0;
    *end = 0;
    break;
  default:
    break;
  }

  float number;
  if (! Int::stringToFloat(copy,number)) {
    USER_ERROR((vstring)"wrong value for time limit: " + value);
  }

#ifdef _MSC_VER
  // Visual C++ does not know the round function
  actualValue= (int)floor(number * multiplier);
#else
  actualValue= (int)round(number * multiplier);
#endif

  return true;
} // Options::readTimeLimit(const char* val)

void Options::randomizeStrategy(Property* prop)
{
  CALL("Options::randomizeStrategy");
  if(_randomStrategy.actualValue==RandomStrategy::OFF) return;

  TimeCounter tc(TC_RAND_OPT);

  // The pseudo random sequence is deterministic given a seed.
  // By default the seed is 1
  // For this randomisation we get save the seed and try and randomize it
  int saved_seed = Random::seed();
  Random::setSeed(time(NULL)); // TODO is this the best choice of seed?

  // We randomize options that have setRandomChoices
  // TODO: randomize order in which options are selected
  //       (not order of insertion but probably deterministic)

  // We define some options that should be set before the rest
  // Note this is a stack!
  Stack<AbstractOptionValue*> do_first;
  do_first.push(&_saturationAlgorithm);
  do_first.push(&_bfnt);

  auto options = getConcatenatedIterator(Stack<AbstractOptionValue*>::Iterator(do_first),_lookup.values());

  // whilst doing this don't report any bad options
  BadOption saved_bad_option = _badOption.actualValue;
  _badOption.actualValue=BadOption::OFF;

  while(options.hasNext()){
    AbstractOptionValue* option = options.next();
    if(!option->is_set){
      // try 5 random values before giving up
      vstring def = option->getStringOfActual();

      // This is where we check the NoProperty condition if prop=0
      bool can_rand = option->randomize(prop);
      // If we cannot randomize then skip (invariant, if this is false value is unchanged)
      if(can_rand){
        // We need to check ALL constraints - rather inefficient
        bool valid = checkGlobalOptionConstraints(true) && (!prop || checkProblemOptionConstraints(prop,true));
        unsigned i=4;
        while(!valid && i-- > 0){
          option->randomize(prop);
          valid = checkGlobalOptionConstraints(true) && (!prop || checkProblemOptionConstraints(prop,true));
        }
        if(!valid){
           //cout << "Failed for " << option->longName << endl;
           option->set(def);
           option->is_set=false;
        }
        //else cout << "Randomized " << option->longName << endl;
      }// else cout << "cannot randomize " << option->longName << endl;
    }
  }

  // Reset saved things
  _badOption.actualValue = saved_bad_option;
  Random::setSeed(saved_seed);

  //When we reach this place all constraints should be holding
  //However, there is one we haven't checked yet: bfnt completeness
  //If this fails we restart this with bfnt set to off... only if it was on before
  if(!checkGlobalOptionConstraints() && _bfnt.actualValue){
    _bfnt.set("off");
    randomizeStrategy(prop);
  }
  else{
    if(prop) cout << "Random strategy: " + generateEncodedOptions() << endl;
  }
}

/**
 * Assign option values as encoded in the option vstring if assign=true, otherwise check that
 * the option values are not currently set to those values.
 * according to the argument in the format
 * opt1=val1:opt2=val2:...:optn=valN,
 * for example bs=off:cond=on:drc=off:nwc=1.5:nicw=on:sos=on:sio=off:spl=sat:ssnc=none
 */
void Options::readOptionsString(vstring optionsString,bool assign)
{
  CALL("Options::readOptionsString");

  // repeatedly look for param=value
  while (optionsString != "") {
    size_t index1 = optionsString.find('=');
    if (index1 == vstring::npos) {
      error: USER_ERROR("bad option specification '" + optionsString+"'");
    }
    size_t index = optionsString.find(':');
    if (index!=vstring::npos && index1 > index) {
      goto error;
    }

    vstring param = optionsString.substr(0,index1);
    vstring value;
    if (index==vstring::npos) {
      value = optionsString.substr(index1+1);
    }
    else {
      value = optionsString.substr(index1+1,index-index1-1);
    }
    AbstractOptionValue* opt = getOptionValueByName(param);
    if(opt){
        if(assign){
            opt->set(value);
        }
        else{
            vstring current = opt->getStringOfActual();
            if(value==current){
                USER_ERROR("option "+param+" uses forbidden value "+value);
            }
        }
    }
    else{
      if(!ignoreMissing()){
       USER_ERROR("option "+param+" not known");
      }
    }

    if (index==vstring::npos) {
      return;
    }
    optionsString = optionsString.substr(index+1);
  }
} // readOptionsString/1

/**
 * Build options from a Spider test id.
 * @since 30/05/2004 Manchester
 * @since 21/06/2005 Manchester time limit in the test id must be
 *        in deciseconds
 * @throws UserErrorException if the test id is incorrect
 */
void Options::readFromEncodedOptions (vstring testId)
{
  CALL("Options::readFromTestId");

  _normalize.actualValue = true;
  _testId.actualValue = testId;

  vstring ma(testId,0,3); // the first 3 characters
  if (ma == "dis") {
    _saturationAlgorithm.actualValue = SaturationAlgorithm::DISCOUNT;
  }
  else if (ma == "lrs") {
    _saturationAlgorithm.actualValue = SaturationAlgorithm::LRS;
  }
  else if (ma == "ott") {
    _saturationAlgorithm.actualValue = SaturationAlgorithm::OTTER;
  }
  else if (ma == "tab") {
    _saturationAlgorithm.actualValue = SaturationAlgorithm::TABULATION;
  }
  else if (ma == "ins") {
    _saturationAlgorithm.actualValue = SaturationAlgorithm::INST_GEN;
  }
  else if (ma == "fmb") {
    _saturationAlgorithm.actualValue = SaturationAlgorithm::FINITE_MODEL_BUILDING;
  }
  else {
  error: USER_ERROR("bad test id " + _testId.actualValue);
  }

  // after last '_' we have time limit
  size_t index = testId.find_last_of('_');
  if (index == vstring::npos) { // not found
    goto error;
  }
  vstring timeString = testId.substr(index+1);
  _timeLimitInDeciseconds.set(timeString);
  // setting assumes seconds as default, but encoded strings use deciseconds 
  _timeLimitInDeciseconds.actualValue = _timeLimitInDeciseconds.actualValue/10;

  testId = testId.substr(3,index-3);
  switch (testId[0]) {
  case '+':
    testId = testId.substr(1);
    break;
  case '-':
    break;
  default:
    goto error;
  }

  index = testId.find('_');
  vstring sel = testId.substr(0,index);
  _selection.set(sel);
  testId = testId.substr(index+1);

  if (testId == "") {
    goto error;
  }

  index = testId.find('_');
  vstring awr = testId.substr(0,index);
  _ageWeightRatio.set(awr.c_str());
  if (index==string::npos) {
    //there are no extra options
    return;
  }
  testId = testId.substr(index+1);
  //now read the rest of the options
  readOptionsString(testId);
} // Options::readFromTestId

void Options::setForcedOptionValues()
{
  CALL("Options::setForcedOptionValues");

  // Set the options forced by mode
  switch (_mode.actualValue) {
  case Mode::CASC:
  case Mode::CASC_LTB:
    _outputAxiomNames.actualValue = true;
    _proof.actualValue = Proof::TPTP;
    break;
  default:
    break;
  }

  if(_forcedOptions.actualValue.empty()) return;

  readOptionsString(_forcedOptions.actualValue);

}

/**
 * Return testId vstring that represents current values of the options
 */
vstring Options::generateEncodedOptions() const
{
  CALL("Options::generateEncodedOptions");

  BYPASSING_ALLOCATOR;
  vostringstream res;
  //saturation algorithm
  vstring sat;
  switch(_saturationAlgorithm.actualValue){
    case SaturationAlgorithm::LRS : sat="lrs"; break;
    case SaturationAlgorithm::DISCOUNT : sat="dis"; break;
    case SaturationAlgorithm::OTTER : sat="ott"; break;
    case SaturationAlgorithm::TABULATION : sat="tab"; break;
    case SaturationAlgorithm::INST_GEN : sat="ins"; break;
    case SaturationAlgorithm::FINITE_MODEL_BUILDING : sat="fmb"; break;
    default : ASSERTION_VIOLATION;
  }

  res << sat; 

  //selection function
  res << (selection() < 0 ? "-" : "+") << abs(selection());
  res << "_";

  //age-weight ratio
  if (ageRatio()!=1) {
    res << ageRatio() << ":";
  }
  res << weightRatio();
  res << "_";

  Options cur=*this;

  // Record options that do not want to be in encoded string
  static Set<const AbstractOptionValue*> forbidden;
  //we initialize the set if there's nothing inside
  if (forbidden.size()==0) {
    //things we output elsewhere
    forbidden.insert(&_saturationAlgorithm);
    forbidden.insert(&_selection);
    forbidden.insert(&_ageWeightRatio);
    forbidden.insert(&_timeLimitInDeciseconds);

    //things we don't want to output (showHelp etc won't get to here anyway)
    forbidden.insert(&_mode);
    forbidden.insert(&_testId); // is this old version of decode?
    forbidden.insert(&_include);
    forbidden.insert(&_problemName);
    forbidden.insert(&_inputFile);
    forbidden.insert(&_randomStrategy);
    forbidden.insert(&_decode);
    forbidden.insert(&_ignoreMissing); // or maybe we do!
  }

  VirtualIterator<AbstractOptionValue*> options = _lookup.values();

  bool first=true;
  while(options.hasNext()){
    AbstractOptionValue* option = options.next();
    // TODO do we want to also filter by !isDefault?
    if(!forbidden.contains(option) && option->is_set && !option->isDefault()){
      vstring name = option->shortName;
      if(name.empty()) name = option->longName;
      if(!first){ res<<":";}else{first=false;}
      res << name << "=" << option->getStringOfActual();
    }
  }

  if(!first){ res << "_"; }
  res << Lib::Int::toString(_timeLimitInDeciseconds.actualValue);
 
  return res.str();
 
}


/**
 * True if the options are complete.
 * @since 23/07/2011 Manchester
 */
bool Options::complete(const Problem& prb) const
{
  CALL("Options::complete");

  //we did some transformation that made us lose completeness
  //(e.g. equality proxy replacing equality for reflexive predicate)
  if (prb.hadIncompleteTransformation()) {
    return false;
  }

  Property& prop = *prb.getProperty();

  ASS(&prop);

  // general properties causing incompleteness
  if (prop.hasInterpretedOperations()
      || prop.hasProp(Property::PR_HAS_INTEGERS)
      || prop.hasProp(Property::PR_HAS_REALS)
      || prop.hasProp(Property::PR_HAS_RATS)) {
    return false;
  }

  // preprocessing
  if (_sineSelection.actualValue != SineSelection::OFF) return false;

  switch (_saturationAlgorithm.actualValue) {
  case SaturationAlgorithm::TABULATION: return false;
  case SaturationAlgorithm::INST_GEN: return true; // !!! Implies InstGen is always complete
  default: break;
  }

  // preprocessing for resolution-based algorithms
  if (_sos.actualValue != Sos::OFF) return false;
  // run-time rule causing incompleteness
  if (_forwardLiteralRewriting.actualValue) return false;
  
  bool unitEquality = prop.category() == Property::UEQ;
  bool hasEquality = (prop.equalityAtoms() != 0);

  if (!unitEquality) {
    if (_selection.actualValue <= -100 || _selection.actualValue >= 100) return false;
    if (_literalComparisonMode.actualValue == LiteralComparisonMode::REVERSE) return false;
  }

  if (!hasEquality) {
    if (_binaryResolution.actualValue) return true;
    if (_unitResultingResolution.actualValue==URResolution::EC_ONLY) return false;
    // binary resolution is off
    return prop.category() == Property::HNE; // URR is complete for Horn problems
  }

  // equality problems
  switch (_equalityProxy.actualValue) {
  case EqualityProxy::R: return false;
  case EqualityProxy::RS: return false;
  case EqualityProxy::RST: return false;
  default: break;
  }
  if (!_demodulationRedundancyCheck.actualValue) return false;
  if (_equalityResolutionWithDeletion.actualValue != RuleActivity::INPUT_ONLY) return false;
  if (!_superpositionFromVariables.actualValue) return false;

  // only checking resolution rules remain
  bool pureEquality = (prop.atoms() == prop.equalityAtoms());
  if (pureEquality) return true;
  if (_binaryResolution.actualValue) return true;
  if (_unitResultingResolution.actualValue==URResolution::EC_ONLY) return false;
  return prop.category() == Property::HEQ;
} // Options::complete

/**
 * True if the options are complete for non-Horn problems without equality.
 * @since 02/08/2011 Wroclaw
 */
bool Options::completeForNNE() const
{
  CALL("Options::completeForNNE");

  // preprocessing
  if (_sineSelection.actualValue != SineSelection::OFF) return false;

  switch (_saturationAlgorithm.actualValue) {
  case SaturationAlgorithm::TABULATION: return false;
  case SaturationAlgorithm::INST_GEN: return true; // !!!
  default: break;
  }

  // preprocessing for resolution-based algorithms
  if (_sos.actualValue != Sos::OFF) return false;
  // run-time rule causing incompleteness
  if (_forwardLiteralRewriting.actualValue) return false;
  
  if (_selection.actualValue <= -100 || _selection.actualValue >= 100) return false;

  return _binaryResolution.actualValue;
} // Options::completeForNNE


/**
 * Check constraints necessary for options to make sense
 *
 * The function is called after all options are parsed.
 */
bool Options::checkGlobalOptionConstraints(bool fail_early)
{
  CALL("Options::checkGlobalOptionsConstraints");

  //Check forbidden options
  readOptionsString(_forbiddenOptions.actualValue,false);
    
  //if we're not in mid-randomisation then check bfnt completeness
  //this assumes that fail_early is only on when being called from randomizeStrategy
  if(!fail_early && env.options->bfnt() && !completeForNNE()){
    return false;
  }

  bool result = true;

  // Check recorded option constraints
  VirtualIterator<AbstractOptionValue*> options = _lookup.values();
  while(options.hasNext()){ 
    result = options.next()->checkConstraints() && result; 
    if(fail_early && !result) return result;
  }

  return result;
}

/**
 * Check whether the option values make sense with respect to the given problem
 **/
bool Options::checkProblemOptionConstraints(Property* prop,bool fail_early)
{
   CALL("Options::checkProblemOptionConstraints");

  bool result = true;

  VirtualIterator<AbstractOptionValue*> options = _lookup.values();
  while(options.hasNext()){
    result = options.next()->checkProblemConstraints(prop) && result; 
    if(fail_early && !result) return result;
  }

  return result;
}<|MERGE_RESOLUTION|>--- conflicted
+++ resolved
@@ -1229,29 +1229,21 @@
     _satRestartStrategy.tag(OptionTag::SAT);
 
     _satSolver = ChoiceOptionValue<SatSolver>("sat_solver","sas",SatSolver::VAMPIRE,
-<<<<<<< HEAD
-                                              {"lingeling","minisat","vampire"});
-=======
 #if VZ3
-            {"buf_lingeling","buf_minisat","buf_vampire","lingeling","minisat","vampire","z3"});
+            {"lingeling","minisat","vampire","z3"});
 #else
-            {"buf_lingeling","buf_minisat","buf_vampire","lingeling","minisat","vampire"});
+            {"lingeling","minisat","vampire"});
 #endif
->>>>>>> 28b50b77
     _satSolver.description=
     "Select the SAT solver to be used throughout the solver. This will be used in AVATAR (for splitting) when the saturation algorithm is discount,lrs or otter and in instance generation for selection and global subsumption.";
     _lookup.insert(&_satSolver);
     _satSolver.tag(OptionTag::SAT);
-<<<<<<< HEAD
-    _satSolver.setRandomChoices({"lingeling","minisat","vampire"});
-=======
     _satSolver.setRandomChoices(
 #if VZ3
-            {"buf_lingeling","buf_minisat","buf_vampire","lingeling","minisat","vampire","z3"});
+            {"lingeling","minisat","vampire","z3"});
 #else
-            {"buf_lingeling","buf_minisat","buf_vampire","lingeling","minisat","vampire"});
+            {"lingeling","minisat","vampire"});
 #endif
->>>>>>> 28b50b77
 
     _satVarActivityDecay = FloatOptionValue("sat_var_activity_decay","",1.05f);
     _satVarActivityDecay.description="";
