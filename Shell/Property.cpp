/**
 * @file Property.cpp (syntactic properties of problems)
 *
 * @since 06/06/2001 Manchester
 * @author Andrei Voronkov
 * @since 17/07/2003 Manchester, changed to new representation
 */

#include "Debug/Tracer.hpp"

#include "Lib/Int.hpp"
#include "Lib/Environment.hpp"

#include "Kernel/Clause.hpp"
#include "Kernel/FormulaUnit.hpp"
#include "Kernel/SortHelper.hpp"
#include "Kernel/SubformulaIterator.hpp"
#include "Kernel/Term.hpp"
#include "Kernel/Signature.hpp"
#include "Kernel/Inference.hpp"
#include "Kernel/TermIterators.hpp"

#include "Options.hpp"
#include "Statistics.hpp"
#include "FunctionDefinition.hpp"
#include "Property.hpp"
#include "SubexpressionIterator.hpp"

using namespace Lib;
using namespace Kernel;
using namespace Shell;

/**
 * Initialize Property. Must be applied to the preprocessed problem.
 *
 * @since 29/06/2002, Manchester
 */
Property::Property()
  : _goalClauses(0),
    _axiomClauses(0),
    _positiveEqualityAtoms(0),
    _equalityAtoms(0),
    _atoms(0),
    _goalFormulas(0),
    _axiomFormulas(0),
    _subformulas(0),
    _terms(0),
    _unitGoals(0),
    _unitAxioms(0),
    _hornGoals(0),
    _hornAxioms(0),
    _equationalClauses(0),
    _pureEquationalClauses(0),
    _groundUnitAxioms(0),
    _positiveAxioms(0),
    _groundPositiveAxioms(0),
    _groundGoals(0),
    _maxFunArity(0),
    _maxPredArity(0),
    _totalNumberOfVariables(0),
    _maxVariablesInClause(0),
    _props(0),
    _hasInterpreted(false),
    _hasInterpretedEquality(false),
    _hasNonDefaultSorts(false),
    _sortsUsed(0),
    _hasFOOL(false),
    _onlyFiniteDomainDatatypes(true),
    _knownInfiniteDomain(false),
    _allClausesGround(true),
    _allNonTheoryClausesGround(true),
    _allQuantifiersEssentiallyExistential(true),
    _smtlibLogic(SMTLIBLogic::SMT_UNDEFINED)
{
  //TODO now MaxInterpretedElement is stateful this might be in the wrong place
 // _interpretationPresence.init(Theory::instance()->numberOfInterpretations()+1, false); 
   // _interpretationPresence.init(Theory::instance()->MaxInterpretedElement()+1, false); // changing the above line to the current line did the trick for the float benchmakrs 
  _interpretationPresence.init(Theory::instance()->numberOfInterpretations()+1+Theory::instance()->getNumSSIs(), false); // changed the above line to this one
    env.property = this;
} // Property::Property

/**
 * Create a new property, scan the units with it and return the property.
 * @since 22/07/2011 Manchester
 */
Property* Property::scan(UnitList* units)
{
  CALL("Property::scan");

  // a bit of a hack, these counts belong in Property
  for(unsigned f=0;f<env.signature->functions();f++){ env.signature->getFunction(f)->resetUsageCnt(); }
  for(unsigned p=0;p<env.signature->predicates();p++){ env.signature->getPredicate(p)->resetUsageCnt(); }

  Property* prop = new Property;
  prop->add(units);
  return prop;
} // Property::scan

/**
 * Destroy the property. If this property is used as env.property, set env.property to null.
 * @since 22/07/2011 Manchester
 */
Property::~Property()
{
  CALL("Property::~Property");
  if (this == env.property) {
    env.property = 0;
  }
}

/**
 * Add units and modify an existing property.
 * @since 29/06/2002 Manchester
 */
void Property::add(UnitList* units)
{
  CALL("Property::add(UnitList*)");

  UnitList::Iterator us(units);
  while (us.hasNext()) {
    scan(us.next());
  }

  if (_allClausesGround && _allQuantifiersEssentiallyExistential) {
    addProp(PR_ESSENTIALLY_GROUND);
  } else if (hasProp(PR_ESSENTIALLY_GROUND)) {
    dropProp(PR_ESSENTIALLY_GROUND);
  }

  // information about sorts is read from the environment, not from the problem
  if (env.sorts->hasSort()) {
    addProp(PR_SORTS);
  }
    
  // information about interpreted constant is read from the signature
  if (env.signature->strings()) {
    addProp(PR_HAS_STRINGS);
  }
  if (env.signature->integers()) {
    addProp(PR_HAS_INTEGERS);
  }
  if (env.signature->rationals()) {
    addProp(PR_HAS_RATS);
  }
  if (env.signature->reals()) {
    addProp(PR_HAS_REALS);
  }


  // determine the category after adding
  if (formulas() > 0) { // FOF, either FEQ or FNE
    if (_equalityAtoms == 0) {
      _category = FNE;
    }
    else {
      _category = FEQ;
    }
  }
  // no formulas in the input, one of NEQ, HEQ, PEQ, HNE, NNE, EPR, UEQ
  else if (_maxFunArity == 0) { // all function symbols are constants
    if (_pureEquationalClauses == clauses()) { // only equations, UEQ or PEQ
      if (clauses() == unitClauses()) { // all clauses are unit
	_category = UEQ;
      }
      else {
	_category = PEQ;
      }
    }
    else {
      _category = EPR;
    }
  }
  // one of NEQ, HEQ, PEQ, HNE, NNE, UEQ
  else if (_equationalClauses == 0 ) { // HNE, NNE
    if (clauses() == hornClauses()) { // all clauses are horn
      _category = HNE;
    }
    else {
      _category = NNE;
    }
  }
  // one of NEQ, HEQ, PEQ, UEQ
  else if (_pureEquationalClauses == clauses()) { // only equations, UEQ or PEQ
    if (clauses() == unitClauses()) { // all clauses are unit
      _category = UEQ;
    }
    else {
      _category = PEQ;
    }
  }
  // one of NEQ, HEQ
  else if (clauses() == hornClauses()) { // all clauses are horn
    _category = HEQ;
  }
  else {
    _category = NEQ;
  }
} // Property::add(const UnitList* units)

/**
 * Scan property from a unit.
 *
 * @since 29/06/2002 Manchester
 * @since 17/07/2003 Manchester, changed to non-pointer types,
 *        formula scanning added
 * @since 26/05/2007 Manchester, changed to use new datastructures
 */
void Property::scan(Unit* unit)
{
  CALL("Property::scan(const Unit*)");

  if (unit->isClause()) {
    scan(static_cast<Clause*>(unit));
  }
  else {
    scan(static_cast<FormulaUnit*>(unit));
  }
  if (! hasProp(PR_HAS_FUNCTION_DEFINITIONS)) {
    FunctionDefinition::Def* def =
      FunctionDefinition::isFunctionDefinition(*unit);
    if (def) {
      addProp(PR_HAS_FUNCTION_DEFINITIONS);
      FunctionDefinition::deleteDef(def);
    }
  }
} // Property::scan(const Unit* unit)

/**
 * Scan a clause.
 *
 * @param clause the clause
 * @since 29/06/2002 Manchester
 * @since 17/07/2003 Manchester, changed to non-pointer types
 * @since 27/08/2003 Vienna, changed to count variables
 * @since 26/05/2007 Manchester, changed to use new datastructures
 */
void Property::scan(Clause* clause)
{
  CALL("Property::scan(const Clause*)");

  int positiveLiterals = 0;
  int negativeLiterals = 0;
  int equationalLiterals = 0;
  int positiveEquationalLiterals = 0;
  int groundLiterals = 0;
  _variablesInThisClause = 0;

  for (int i = clause->length()-1;i >= 0;i--) {
    Literal* literal = (*clause)[i];
    if (literal->isPositive()) {
      positiveLiterals ++;
    }
    else {
      negativeLiterals ++;
    }

    if (literal->isEquality()) {
      equationalLiterals++;
      if (literal->isPositive()) {
	positiveEquationalLiterals++;
      }
    }

    bool goal = (clause->inputType()==Unit::CONJECTURE || clause->inputType()==Unit::NEGATED_CONJECTURE);
    bool unit = (clause->length() == 1);

    // 1 for context polarity, only used in formulas
    scan(literal,1,clause->length(),goal);

    SubtermIterator stit(literal);
    while (stit.hasNext()) {
      scan(stit.next(),unit,goal);
    }

    if (literal->shared() && literal->ground()) {
      groundLiterals++;
    }
  }
  int literals = positiveLiterals + negativeLiterals;
  _atoms += literals;

  if ( equationalLiterals > 0 ) {
    _equationalClauses ++;
    _equalityAtoms += equationalLiterals;
    _positiveEqualityAtoms += positiveEquationalLiterals;
  }
  if ( literals == equationalLiterals ) {
    _pureEquationalClauses ++;
  }

  if (clause->inputType() == Unit::AXIOM) {
    _axiomClauses ++;
    if ( literals == 1) {
      _unitAxioms ++;
      if ( groundLiterals == 1) {
	_groundUnitAxioms ++;
      }
    }
    if (positiveLiterals <= 1) {
      _hornAxioms ++;
    }
    if (negativeLiterals == 0) {
      _positiveAxioms ++;
      if (literals == groundLiterals) {
	_groundPositiveAxioms ++;
      }
    }
  }
  else {
    _goalClauses ++;
    if ( literals == 1) {
      _unitGoals ++;
    }
    if (positiveLiterals <= 1) {
      _hornGoals ++;
    }
    if (literals == groundLiterals) {
      _groundGoals ++;
    }
  }

  _totalNumberOfVariables += _variablesInThisClause;
  if (_variablesInThisClause > _maxVariablesInClause) {
    _maxVariablesInClause = _variablesInThisClause;
  }
  if (! hasProp(PR_HAS_X_EQUALS_Y) && hasXEqualsY(clause)) {
    addProp(PR_HAS_X_EQUALS_Y);
  }

  if (_variablesInThisClause > 0) {
    _allClausesGround = false;
    if(clause->inference()->rule()!=Inference::THEORY && clause->inference()->rule()!=Inference::FOOL_AXIOM){
      _allNonTheoryClausesGround = false;
    }
  }
} // Property::scan (const Clause* clause, bool isAxiom)


/**
 * Scan a formula unit.
 * @since 27/05/2007 flight Manchester-Frankfurt
 * @since 15/01/2014 Manchester, changed to use new hasXEqualsY
 * @author Andrei Voronkov
 */
void Property::scan(FormulaUnit* unit)
{
  CALL("Property::scan(const FormulaUnit*)");

  if (unit->inputType() == Unit::AXIOM) {
    _axiomFormulas ++;
  }
  else {
    _goalFormulas++;
  }
  Formula* f = unit->formula();

  SubexpressionIterator sei(f);
  while (sei.hasNext()) {
    SubexpressionIterator::Expression expr = sei.next();
    int polarity = expr.getPolarity();

    if (expr.isFormula()) {
      scan(expr.getFormula(), polarity);
    } else if (expr.isTerm()) {
      scan(expr.getTerm(),false,false); // only care about unit/goal when clausified
    } else {
      ASSERTION_VIOLATION;
    }
  }

  if (! hasProp(PR_HAS_X_EQUALS_Y)) {
    if (hasXEqualsY(f)) {
      addProp(PR_HAS_X_EQUALS_Y);
    }
  }
} // Property::scan


/**
 * Scan a formula.
 *
 * @since 17/07/2003 Manchester
 * @since 11/12/2004 Manchester, true and false added
 */
void Property::scan(Formula* f, int polarity)
{
  CALL("void Property::scan(Formula* formula, int polarity)");

  _subformulas++;
  switch(f->connective()) {
    case LITERAL: {
      _atoms++;
      Literal* lit = f->literal();
      if (lit->isEquality()) {
        _equalityAtoms++;
        if ((lit->isPositive() && polarity == 1) ||
            (!lit->isPositive() && polarity == -1) ||
            polarity == 0) {
          _positiveEqualityAtoms++;
        }
      }
      scan(lit,polarity,0,false); // 0 as not in clause, goal type irrelevant
      break;
    }
    case BOOL_TERM: {
      _hasFOOL = true;
      TermList ts = f->getBooleanTerm();
      if (ts.isVar()) {
        addProp(PR_HAS_BOOLEAN_VARIABLES);
      }
      break;
    }
    case FORALL:
      if (polarity != -1) {
        _allQuantifiersEssentiallyExistential = false;
      }
      break;
    case EXISTS:
      if (polarity != 1) {
        _allQuantifiersEssentiallyExistential = false;
      }
      break;
    default:
      break;
  }
} // Property::scan(const Formula&)

/**
 * If the sort is recognised by the properties, add information about it to the properties.
 * @since 04/05/2013 Manchester, array sorts removed
 * @author Andrei Voronkov
 */
void Property::scanSort(unsigned sort)
{
  CALL("Property::scanSort");

  if(!_usesSort.get(sort)){
    _sortsUsed++;
    _usesSort[sort]=true;
  }

  if (sort==Sorts::SRT_DEFAULT) {
    return;
  }
  _hasNonDefaultSorts = true;
  env.statistics->hasTypes=true;

  if(sort >= Sorts::FIRST_USER_SORT){
    if(env.sorts->hasStructuredSort(sort,Sorts::StructuredSort::ARRAY)){
      addProp(PR_HAS_ARRAYS);
    }
    if(env.sorts->hasStructuredSort(sort,Sorts::StructuredSort::BITVECTOR)){
      addProp(PR_HAS_BITVECTORS);
    }
    if (env.signature->isTermAlgebraSort(sort)) {
      TermAlgebra* ta = env.signature->getTermAlgebraOfSort(sort);
      if (!ta->finiteDomain()) {
        _onlyFiniteDomainDatatypes = false;
      }
      if (ta->infiniteDomain()) {
        _knownInfiniteDomain = true;
      }
      if (ta->allowsCyclicTerms()) {
        addProp(PR_HAS_CDT_CONSTRUCTORS); // co-algebraic data type
      } else {
        addProp(PR_HAS_DT_CONSTRUCTORS); // algebraic data type
      }
    }
    return;
  }

  switch(sort) {
  case Sorts::SRT_INTEGER:
    addProp(PR_HAS_INTEGERS);
    break;
  case Sorts::SRT_RATIONAL:
    addProp(PR_HAS_RATS);
    break;
  case Sorts::SRT_REAL:
    addProp(PR_HAS_REALS);
    break;
  case Sorts::SRT_BOOL:
    addProp(PR_HAS_BOOLEAN_VARIABLES);
    _hasFOOL = true;
    break;
  }
}

/**
 * Scan a literal.
 *
 * @param lit the literal
 * @since 29/06/2002 Manchester
 * @since 17/07/2003 Manchester, changed to non-pointer types
 * @since 27/05/2007 flight Manchester-Frankfurt, uses new datastructures
 */
void Property::scan(Literal* lit, int polarity, unsigned cLen, bool goal)
{
  CALL("Property::scan(const Literal*...)");

  if (lit->isEquality()) {
    scanSort(SortHelper::getEqualityArgumentSort(lit));
  }
  else {
    int arity = lit->arity();
    if (arity > _maxPredArity) {
      _maxPredArity = arity;
    }
    Signature::Symbol* pred = env.signature->getPredicate(lit->functor());
    static bool weighted = env.options->symbolPrecedence() == Options::SymbolPrecedence::WEIGHTED_FREQUENCY ||
                           env.options->symbolPrecedence() == Options::SymbolPrecedence::REVERSE_WEIGHTED_FREQUENCY;
    unsigned w = weighted ? cLen : 1; 
    for(unsigned i=0;i<w;i++){pred->incUsageCnt();}
    if(cLen==1){
      pred->markInUnit();
    }
    if(goal){
      pred->markInGoal();
    }

    PredicateType* type = pred->predType();
    for (int i=0; i<arity; i++) {
      scanSort(type->arg(i));
    }
  }

  scanForInterpreted(lit);

  if (!hasProp(PR_HAS_INEQUALITY_RESOLVABLE_WITH_DELETION) && lit->isEquality() && lit->shared()
     && ((lit->isNegative() && polarity == 1) || (!lit->isNegative() && polarity == -1) || polarity == 0)
     && !lit->ground() &&
     ( ( lit->nthArgument(0)->isVar() &&
	 !lit->nthArgument(1)->containsSubterm(*lit->nthArgument(0)) ) ||
       ( lit->nthArgument(1)->isVar() &&
	 !lit->nthArgument(0)->containsSubterm(*lit->nthArgument(1)) ))) {
    addProp(PR_HAS_INEQUALITY_RESOLVABLE_WITH_DELETION);
  }
} // Property::scan(Literal* lit)


/**
 * Scan a term arguments.
 *
 * @param ts the list of terms
 * @since 29/06/2002 Manchester
 * @since 17/07/2003 Manchester, changed to non-pointer types,
 *        also NUMERIC case added
 * @since 27/08/2003 Vienna, changed to count variables
 * @since 27/05/2007 flight Manchester-Frankfurt, changed to new datastructures
 */
void Property::scan(TermList ts,bool unit,bool goal)
{
  CALL("Property::scan(TermList)");
  _terms++;
  if (ts.isVar()) {
    _variablesInThisClause++;
    return;
  }

  ASS(ts.isTerm());
  Term* t = ts.term();

  if (t->isSpecial()) {
    _hasFOOL = true;
    switch(t->functor()) {
      case Term::SF_ITE:
        addProp(PR_HAS_ITE);
        break;

      case Term::SF_LET:
      case Term::SF_LET_TUPLE:
        addProp(PR_HAS_LET_IN);
        break;

      default:
        break;
    }
  } else {
    scanForInterpreted(t);

    Signature::Symbol* func = env.signature->getFunction(t->functor());
    func->incUsageCnt();
    if(unit){ func->markInUnit();}
    if(goal){ func->markInGoal();}

    int arity = t->arity();
    FunctionType* type = func->fnType();
    for (int i = 0; i < arity; i++) {
      scanSort(type->arg(i));
    }

    if (arity > _maxFunArity) {
      _maxFunArity = arity;
    }
  }
}

void Property::scanForInterpreted(Term* t)
{
  CALL("Property::scanInterpretation");
  Interpretation itp;
  if (t->isLiteral()) {
    Literal* lit = static_cast<Literal*>(t);
    if (!theory->isInterpretedPredicate(lit)) { return; }
    itp = theory->interpretPredicate(lit);
    if(itp==Theory::EQUAL){ 
      //cout << "this is interpreted equality " << t->toString() << endl;
      _hasInterpretedEquality=true;
      return; 
    }
  }
  else {
    if (!theory->isInterpretedFunction(t)) { 
        return; }
    itp = theory->interpretFunction(t);
  }
  _hasInterpreted = true;
<<<<<<< HEAD
  //cout<<endl<<"itp is "<< itp<<endl;
  _interpretationPresence[itp] = true;
=======
  if(itp < _interpretationPresence.size()){
    _interpretationPresence[itp] = true;
  }
>>>>>>> 5ef6fc4c
  if(Theory::isConversionOperation(itp)){
    addProp(PR_NUMBER_CONVERSION);
    return;
  }
  if(Theory::isArrayOperation(itp)){
    //addProp(PR_HAS_ARRAYS);
    return;
  }
  unsigned sort = Theory::getOperationSort(itp);
  if(Theory::isInequality(itp)){
    switch(sort){
      case Sorts::SRT_INTEGER : addProp(PR_INTEGER_COMPARISON);
        break;
      case Sorts::SRT_RATIONAL : addProp(PR_RAT_COMPARISON);
        break;
      case Sorts::SRT_REAL : addProp(PR_REAL_COMPARISON);
        break;
    }
  }
  else if(Theory::isLinearOperation(itp)){
    switch(sort){
      case Sorts::SRT_INTEGER : addProp(PR_INTEGER_LINEAR);
        break;
      case Sorts::SRT_RATIONAL : addProp(PR_RAT_LINEAR);
        break;
      case Sorts::SRT_REAL : addProp(PR_REAL_LINEAR);
        break;
    }
  }
  else if(Theory::isNonLinearOperation(itp)){
    switch(sort){
      case Sorts::SRT_INTEGER : addProp(PR_INTEGER_NONLINEAR);
        break;
      case Sorts::SRT_RATIONAL : addProp(PR_RAT_NONLINEAR);
        break;
      case Sorts::SRT_REAL : addProp(PR_REAL_NONLINEAR);
        break;
    }
  }
}

/**
 * Return the string representation of the CASC category.
 */
vstring Property::categoryString() const
{
  CALL("vstring Property::categoryString() const");
  return categoryToString(_category);
}
vstring Property::categoryToString(Category cat)
{
  switch (cat)
    {
    case NEQ:
      return "NEQ";
    case HEQ:
      return "HEQ";
    case PEQ:
      return "PEQ";
    case HNE:
      return "HNE";
    case NNE:
      return "NNE";
    case FEQ:
      return "FEQ";
    case FNE:
      return "FNE";
    case EPR:
      return "EPR";
    case UEQ:
      return "UEQ";
#if VDEBUG
    default:
      ASSERTION_VIOLATION;
      return "";
#endif
    }
} // categoryString


/**
 * Output the property to a string readable by a human. NOT ALL FIELDS
 * ARE CURRENTLY OUTPUT.
 * @since 27/08/2003 Vienna
 */
vstring Property::toString() const
{
  vstring result("TPTP class: ");
  result += categoryString() + "\n";

  if (clauses() > 0) {
    result += "Clauses: ";
    result += Int::toString(clauses());
    result += " (";
    result += Int::toString(_unitAxioms+_unitGoals);
    result += " unit, ";
    result += Int::toString(_goalClauses);
    result += " goal, ";
    result += Int::toString(_equationalClauses);
    result += " equational)\n";

    result += "Variables: ";
    result += Int::toString(_totalNumberOfVariables);
    result += " (";
    result += Int::toString(_maxVariablesInClause);
    result += " maximum in a single clause)\n";
  }

  if (formulas() > 0) {
    result += "Formulas: ";
    result += Int::toString(formulas());
    result += " (";
    result += Int::toString(_goalFormulas);
    result += " goal)\n";
    result += "Subformulas: ";
    result += Int::toString(_subformulas);
    result += "\n";
  }

  result += "Atoms: ";
  result += Int::toString(_atoms);
  result += " (";
  result += Int::toString(_equalityAtoms);
  result += " equality)\n";

  return result;
} // Property::toString


/**
 * True if the clause contains a positive literal X=Y.
 * @since 04/06/2004 Manchester
 * @since 27/05/2007 Frankfurt airport, changed to new datastructures
 * @since 15/01/2014 Manchester, reimplemented
 * @author Andrei Voronkov
 */
bool Property::hasXEqualsY(const Clause* c)
{
  CALL("Property::hasXEqualsY (const Clause*)");

  for (int i = c->length()-1; i >= 0; i--) {
    const Literal* lit = (*c)[i];
    if (lit->isNegative()) {
      continue;
    }
    if (!lit->isEquality()) {
      continue;
    }
    const TermList* ts1 = lit->args();
    if (!ts1->isVar()) {
      continue;
    }
    const TermList* ts2 = ts1->next();
    if (ts2->isVar() &&
	ts1->var() != ts2->var()) {
      return true;
    }
  }
  return  false;
} // Property::hasXEqualsY(const Clause*)

/**
 * True if the subformula formula would have a literal X=Y
 * after clausification.
 *
 *
 * @warning Works correctly only with rectified formulas (closed or open)
 * @param f the formula
 * @since 11/12/2004 Manchester, true and false added
 * @since 27/05/2007 flight Frankfurt-Lisbon, changed to new datastructures
 * @since 15/01/2014 Manchester, bug fix and improvement
 * @author Andrei Voronkov
 * @warning this function can be improved, but at a higher cost, it also does not treat let constructs
 *          and if-then-else terms
 */
bool Property::hasXEqualsY(const Formula* f)
{
  CALL("Property::hasXEqualsY (const Formula*)");

  MultiCounter posVars; // universally quantified variables in positive subformulas
  MultiCounter negVars; // universally quantified variables in negative subformulas

  Stack<const Formula*> forms;
  Stack<int> pols; // polarities
  forms.push(f);
  pols.push(1);
  while (!forms.isEmpty()) {
    f = forms.pop();
    int pol = pols.pop();

    switch (f->connective()) {
    case LITERAL:
      {
	const Literal* lit = f->literal();
	if (lit->isNegative()) {
	  break;
	}
	if (!lit->isEquality()) {
	  break;
	}
	const TermList* ts1 = lit->args();
	if (!ts1->isVar()) {
	  break;
	}
	const TermList* ts2 = ts1->next();
	if (!ts2->isVar()) {
	  break;
	}
	Var v1 = ts1->var();
	Var v2 = ts2->var();
	if (v1 == v2) {
	  break;
	}
	if (!lit->isPositive()) {
	  pol = -pol;
	}
	if (pol >= 0 && posVars.get(v1) && posVars.get(v2)) {
	  return true;
	}
	if (pol <= 0 && negVars.get(v1) && negVars.get(v2)) {
	  return true;
	}
      }
      break;

    case AND:
    case OR:
      {
	FormulaList::Iterator fs(f->args());
	while (fs.hasNext()) {
	  forms.push(fs.next());
	  pols.push(pol);
	}
      }
      break;

    case IMP:
      forms.push(f->left());
      pols.push(-pol);
      forms.push(f->right());
      pols.push(pol);
      break;

    case IFF:
    case XOR:
      forms.push(f->left());
      pols.push(0);
      forms.push(f->right());
      pols.push(0);
      break;

    case NOT:
      forms.push(f->uarg());
      pols.push(-pol);
      break;

    case FORALL:
      // remember universally quantified variables
      if (pol >= 0) {
	Formula::VarList::Iterator vs(f->vars());
	while (vs.hasNext()) {
	  posVars.inc(vs.next());
	}
      }
      forms.push(f->qarg());
      pols.push(pol);
      break;

  case EXISTS:
      // remember universally quantified variables
      if (pol <= 0) {
	Formula::VarList::Iterator vs(f->vars());
	while (vs.hasNext()) {
	  posVars.inc(vs.next());
	}
      }
      forms.push(f->qarg());
      pols.push(pol);
      break;

    case TRUE:
    case FALSE:
      break;

    case BOOL_TERM:
      return true;

#if VDEBUG
    default:
      ASSERTION_VIOLATION;
#endif
    }
  }
  return false;
} // Property::hasXEqualsY(const Formula* f)

/**
 * Transforms the property to an SQL command asserting this
 * property to the Spider database. An example of a command is
 * "UPDATE problem SET property=0,category='NNE' WHERE name='TOP019-1';".
 *
 * @since 04/05/2005 Manchester
 */
vstring Property::toSpider(const vstring& problemName) const
{
  return (vstring)"UPDATE problem SET property="
    + Int::toString((int)_props)
    + ",category='"
    + categoryString()
    + "' WHERE name='"
    + problemName +
    + "';";
} // Property::toSpider
<|MERGE_RESOLUTION|>--- conflicted
+++ resolved
@@ -615,14 +615,10 @@
     itp = theory->interpretFunction(t);
   }
   _hasInterpreted = true;
-<<<<<<< HEAD
-  //cout<<endl<<"itp is "<< itp<<endl;
-  _interpretationPresence[itp] = true;
-=======
+
   if(itp < _interpretationPresence.size()){
     _interpretationPresence[itp] = true;
   }
->>>>>>> 5ef6fc4c
   if(Theory::isConversionOperation(itp)){
     addProp(PR_NUMBER_CONVERSION);
     return;
