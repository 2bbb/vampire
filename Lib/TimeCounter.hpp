--- conflicted
+++ resolved
@@ -90,11 +90,8 @@
   TC_MINISAT_BWD_SUBSUMPTION_CHECK,
   TC_Z3_IN_FMB,
   TC_NAMING,
-<<<<<<< HEAD
+  TC_LITERAL_SELECTION,
   TC_THEORY_INST_SIMP,
-=======
-  TC_LITERAL_SELECTION,
->>>>>>> 01ec6fd6
   TC_OTHER,
   __TC_ELEMENT_COUNT,
   __TC_NONE
