/**
 * @file IGAlgorithm.cpp
 * Implements class IGAlgorithm.
 */

#include <cmath>
#include <sstream>

#include "Debug/RuntimeStatistics.hpp"

#include "Lib/System.hpp"
#include "Lib/Environment.hpp"
#include "Lib/Metaiterators.hpp"
#include "Lib/Random.hpp"
#include "Lib/ScopedLet.hpp"
#include "Lib/TimeCounter.hpp"

#include "Kernel/Clause.hpp"
#include "Kernel/Inference.hpp"
#include "Kernel/Problem.hpp"
#include "Kernel/RCClauseStack.hpp"
#include "Kernel/SortHelper.hpp"

#include "Indexing/LiteralSubstitutionTreeWithoutTop.hpp"
#include "Indexing/LiteralSubstitutionTree.hpp"
#include "Indexing/LiteralIndex.hpp"

#include "SAT/Preprocess.hpp"
#include "SAT/SATClause.hpp"
#include "SAT/TWLSolver.hpp"
#include "SAT/LingelingInterfacing.hpp"
#include "SAT/MinisatInterfacing.hpp"

#include "Saturation/SaturationAlgorithm.hpp"

#include "Shell/EquivalenceDiscoverer.hpp"
#include "Shell/EqualityAxiomatizer.hpp"
#include "Shell/EqualityProxy.hpp"
#include "Shell/PDInliner.hpp"
#include "Shell/Property.hpp"
#include "Shell/Statistics.hpp"
#include "Shell/UIHelper.hpp"

#include "IGAlgorithm.hpp"
#include "ModelPrinter.hpp"

#undef LOGGING
#define LOGGING 0

namespace InstGen
{

using namespace Indexing;
using namespace Saturation;

IGAlgorithm::IGAlgorithm(Problem& prb,const Options& opt)
: MainLoop(prb, opt),
    _instGenResolutionRatio(opt.instGenResolutionRatioInstGen(),
	opt.instGenResolutionRatioResolution(), 50),
    _passive(opt),
    _tautologyDeletion(false)
{
  CALL("IGAlgorithm::IGAlgorithm");

  _ordering = OrderingSP(Ordering::create(prb, opt));
  _selector = LiteralSelector::getSelector(*_ordering, opt, opt.instGenSelection());

  _use_dm = opt.useDM();
  _use_niceness = (opt.satVarSelector() == Options::SatVarSelector::NICENESS);

  _passive.setAgeWeightRatio(_opt.ageRatio(), _opt.weightRatio());
  
  //TODO - Consider using MinimizingSolver here
  switch(opt.satSolver()){
<<<<<<< HEAD
    case Options::SatSolver::VAMPIRE:
      _satSolver = new TWLSolver(opt,true);
      break;
    case Options::SatSolver::LINGELING:
      _satSolver = new LingelingInterfacing(opt,true);
      break;
=======
    case Options::SatSolver::BUFFERED_VAMPIRE:
    case Options::SatSolver::VAMPIRE:
      _satSolver = new TWLSolver(opt,true);
      break;
    case Options::SatSolver::BUFFERED_LINGELING:
    case Options::SatSolver::LINGELING:
      _satSolver = new LingelingInterfacing(opt,true);
      break;
    case Options::SatSolver::BUFFERED_MINISAT:
>>>>>>> 7808f03f
    case Options::SatSolver::MINISAT:
      _satSolver = new MinisatInterfacing(opt,true);
      break;
#if VZ3
    case Options::SatSolver::Z3:
      cout << "Warning: Z3 not compatible with inst_gen, using Minisat" << endl;
      _satSolver = new MinisatInterfacing(opt,true);
      break;
#endif
    default:
      ASSERTION_VIOLATION_REP(opt.satSolver());
  }

  // TODO: should instgen use buffering?

  _gnd = new  IGGrounder(_satSolver);

  if(_opt.globalSubsumption()) {
    _groundingIndex = new GroundingIndex(opt);
    _globalSubsumption = new GlobalSubsumption(_opt,_groundingIndex.ptr());
  }

  _variantIdx = new ClauseVariantIndex();
  _selected = new LiteralSubstitutionTree();

  _doingSatisfiabilityCheck = false;
}

IGAlgorithm::~IGAlgorithm()
{
  CALL("IGAlgorithm::~IGAlgorithm");

  delete _selected;
  delete _variantIdx;
  delete _satSolver;
}

ClauseIterator IGAlgorithm::getActive()
{
  CALL("IGAlgorithm::getActive");

  return pvi( RCClauseStack::Iterator(_active) );
}

/**
 * Prepare the object to start solving.
 *
 * If we combine InstGen with saturation, initialize the saturation algorithm
 * with a copy of input problem.
 *
 * If equality is present in the problem, axiomatize it.
 *
 * Move problem clauses into the _inputClauses stack.
 */
void IGAlgorithm::init()
{
  CALL("IGAlgorithm::init");

  if(_opt.instGenWithResolution()) {
    _saturationIndexManager = new IndexManager(0);
    if(_opt.globalSubsumption()) {
      _saturationIndexManager->provideIndex(GLOBAL_SUBSUMPTION_INDEX, _groundingIndex.ptr());
    }

    _saturationProblem = _prb.copy(true);

    _saturationOptions = _opt;
    _saturationOptions.setSaturationAlgorithm(Options::SaturationAlgorithm::OTTER);
    _saturationAlgorithm = SaturationAlgorithm::createFromOptions(*_saturationProblem, _saturationOptions, _saturationIndexManager.ptr());


    //we will watch what clauses are derived in the
    //saturation part, so we can take advantage of them
    _saturationAlgorithm->getSimplifyingClauseContainer()->addedEvent.subscribe(this, &IGAlgorithm::onResolutionClauseDerived);

    //init the saturation algorithm run
    _saturationAlgorithm->initAlgorithmRun();
  }
  else {
    //if there's no resolution, we always do instGen
    _instGenResolutionRatio.alwaysDoFirst();
  }

  ASSERT_VALID(_prb);
  if(_prb.hasEquality()) {
    EqualityAxiomatizer ea(Options::EqualityProxy::RSTC);
    ea.apply(_prb);
  }

  ClauseIterator cit = _prb.clauseIterator();

  while(cit.hasNext()) {
    Clause* cl = cit.next();
    ASS(cl->isClause());
    _inputClauses.push(cl);
  }

}

void IGAlgorithm::addClause(Clause* cl)
{
  CALL("IGAlgorithm::addClause");

  TimeCounter tc(TC_INST_GEN_SIMPLIFICATIONS);

  cl = _duplicateLiteralRemoval.simplify(cl);
  if(cl) { cl = _tautologyDeletion.simplify(cl); }
  if(cl) { cl = _trivialInequalityRemoval.simplify(cl); }
  if(cl) { cl = _distinctEqualitySimplifier.simplify(cl); }
  if(!cl) {
    return;
  }

redundancy_check:
  {
    TimeCounter tc2(TC_INST_GEN_VARIANT_DETECTION);
    if(_variantIdx->retrieveVariants(cl).hasNext()) {
      cl->destroyIfUnnecessary();
      env.statistics->instGenRedundantClauses++;
      return;
    }
  }
  if (env.options->showNew()) {
    env.beginOutput();
    env.out() << "[IG] new: " << cl->toString() << std::endl;
    env.endOutput();
  }
  
  cl->incRefCnt();
  _variantIdx->insert(cl);
  if(_globalSubsumption) {
    static Stack<UnitSpec> prems_dummy;
    
    Clause* newCl = _globalSubsumption->perform(cl,prems_dummy);
    if(newCl!=cl) {
      ASS_L(newCl->length(), cl->length());
      
      if (newCl->length() == 0) {
        // A future integration of instgen with AVATAR should consider the case
        // of conditional empty clause
        throw RefutationFoundException(newCl);
      }
                  
      cl = newCl;
      goto redundancy_check;
    }
  }

  _unprocessed.push(cl);
  env.statistics->instGenKeptClauses++;
}

Clause* IGAlgorithm::getFORefutation(SATClause* satRefutation)
{
  CALL("IGAlgorithm::getFORefutation");
  ASS(satRefutation);

  //just a dummy inference, the correct one will be in the inference store
  Inference* inf = new Inference(Inference::TAUTOLOGY_INTRODUCTION);
  Clause* res = Clause::fromIterator(LiteralIterator::getEmpty(), Unit::CONJECTURE, inf);
  Grounder::recordInference(0, satRefutation, res);
  return res;
}

void IGAlgorithm::processUnprocessed()
{
  CALL("IGAlgorithm::processUnprocessed");

  TimeCounter tc(TC_INST_GEN_SAT_SOLVING);

  while(_unprocessed.isNonEmpty()) {
    Clause* cl = _unprocessed.popWithoutDec();

    //we should do cl->decRefCnt() here, but passive doesn't increase on its own,
    //so it cancels out with the increase we'd have to do for it
    _passive.add(cl);
    
    if (env.options->showPassive()) {
      env.beginOutput();
      env.out() << "[IG] passive: " << cl->toString() << std::endl;
      env.endOutput();
    }

    SATClause* sc = _gnd->ground(cl,_use_niceness);
    sc = Preprocess::removeDuplicateLiterals(sc); //this is required by the SAT solver

    // sc could have been a tautology, in which case sc == 0 after the removeDuplicateLiterals call
    if (sc) {
      _satSolver->addClause(sc);
    }
  }

  if(_satSolver->solve()==SATSolver::UNSATISFIABLE) {
    Clause* foRefutation = getFORefutation(_satSolver->getRefutation());
    throw RefutationFoundException(foRefutation);
  }
}

bool IGAlgorithm::isSelected(Literal* lit)
{
  CALL("IGAlgorithm::isSelected");

  return _satSolver->trueInAssignment(_gnd->groundLiteral(lit,_use_niceness));
}

/**
 * Generate an instance clause from @c orig using substitution @c subst. Either
 * query or result part of the substitution @c subst is used, based on the
 * value of @c isQuery.
 */
void IGAlgorithm::tryGeneratingClause(Clause* orig, ResultSubstitution& subst, bool isQuery, Clause* otherCl)
{
  CALL("IGAlgorithm::tryGeneratingClause");

  static LiteralStack genLits;
  genLits.reset();

  // We check and update the dismatching constraints associated
  // with the clause being instantiated
  DismatchingLiteralIndex* dmatch;
  if(_use_dm){
    dmatch = _dismatchMap.get(isQuery? orig : otherCl);
    ASS(dmatch);
  }

  bool properInstance = false;
  unsigned clen = orig->length();
  for(unsigned i=0; i<clen; i++) {
    Literal* olit = (*orig)[i];
    Literal* glit = isQuery ? subst.applyToQuery(olit) : subst.applyToResult(olit);
    genLits.push(glit);

    // check dismatching constraint here
    // if dmatch has a generalisation of glit then we do not
    // satisfy the constraint
    // Note: the true,false options indicate checking for complement and not retrieving subs
    if(_use_dm && dmatch->getGeneralizations(glit,false,false).hasNext()){
      RSTAT_CTR_INC("dismatch blocked");
      return;
    }

    if(olit!=glit) {
      properInstance = true;
    }
  }
  if(!properInstance) {
    return;
  }
  Inference* inf = new Inference1(Inference::INSTANCE_GENERATION, orig);

  Clause* res = Clause::fromStack(genLits, orig->inputType(), inf);
  int newAge = max(orig->age(), otherCl->age())+1;
  res->setAge(newAge);

  //Update dismatch constraints
  if(_use_dm){ dmatch->handleClause(res,true);}

  env.statistics->instGenGeneratedClauses++;
  addClause(res);
}

/**
 * Generate instances from literal of index @c litIdx in clause @c cl,
 * using the selected literals in @c selected index.
 */
void IGAlgorithm::tryGeneratingInstances(Clause* cl, unsigned litIdx)
{
  CALL("IGAlgorithm::tryGeneratingInstances");

  Literal* lit = (*cl)[litIdx];

  SLQueryResultIterator unifs = _selected->getUnifications(lit, true, true);
  while(unifs.hasNext()) {
    SLQueryResult unif = unifs.next();
    if(!isSelected(unif.literal)) {
      deactivate(unif.clause);
      continue;//literal is no longer selected
    }

    if(unif.clause->length()==1) {
      //we make sure the unit is added first, so that it can be used to shorten the
      //second clause by global subsumption
      tryGeneratingClause(unif.clause, *unif.substitution, false, cl);
      tryGeneratingClause(cl, *unif.substitution, true, unif.clause);
    }
    else {
      tryGeneratingClause(cl, *unif.substitution, true, unif.clause);
      tryGeneratingClause(unif.clause, *unif.substitution, false, cl);
    }
  }
}

///**
// * Insert selected literals into the @c acc index.
// */
//void IGAlgorithm::collectSelected(LiteralSubstitutionTree& acc)
//{
//  CALL("IGAlgorithm::collectSelected");
//
//  RCClauseStack::Iterator cit(_active);
//  while(cit.hasNext()) {
//    Clause* cl = cit.next();
//    unsigned clen = cl->length();
//    for(unsigned i=0; i<clen; i++) {
//      if(!isSelected((*cl)[i])) {
//	continue;
//      }
//      acc.insert((*cl)[i], cl);
//    }
//  }
//}


/**
 * Insert selected literals of @c cl into the @c _selected index.
 */
void IGAlgorithm::selectAndAddToIndex(Clause* cl)
{
  CALL("IGAlgorithm::selectAndAddToIndex");

  bool modified = false;
  unsigned selIdx = 0;

  unsigned clen = cl->length();
  for(unsigned i=0; i<clen; i++) {
    if(!isSelected((*cl)[i])) {
      continue;
    }

    if(selIdx!=i) {
      modified = true;
      swap((*cl)[i], (*cl)[selIdx]);
    }
    selIdx++;
  }
  ASS_REP(selIdx>0, cl->toString());
  if(modified) {
    cl->notifyLiteralReorder();
  }

  _selector->select(cl, selIdx);

  unsigned selCnt = cl->numSelected();
  for(unsigned i=0; i<selCnt; i++) {
    _selected->insert((*cl)[i], cl);
  }

}

void IGAlgorithm::removeFromIndex(Clause* cl)
{
  CALL("IGAlgorithm::removeFromIndex");

  unsigned selCnt = cl->numSelected();
  for(unsigned i=0; i<selCnt; i++) {
    _selected->remove((*cl)[i], cl);
  }
}

void IGAlgorithm::onResolutionClauseDerived(Clause* cl)
{
  CALL("IGAlgorithm::onResolutionClauseDerived");

  if(!cl->noSplits()) {
    return;
  }

  SATClause* sc = _gnd->ground(cl,_use_niceness);
  sc = Preprocess::removeDuplicateLiterals(sc); //this is required by the SAT solver

  // sc could have been a tautology, in which case sc == 0 after the removeDuplicateLiterals call
  if (sc) {
    _satSolver->addClause(sc);
  }

  if(_satSolver->solve(true)==SATSolver::UNSATISFIABLE) {
    Clause* foRefutation = getFORefutation(_satSolver->getRefutation());
    throw RefutationFoundException(foRefutation);
  }
}

void IGAlgorithm::doResolutionStep()
{
  CALL("IGAlgorithm::doResolutionStep");

  if(!_saturationAlgorithm) {
    return;
  }

  try {
    _saturationAlgorithm->doOneAlgorithmStep();
  }
  catch(MainLoopFinishedException e)
  {
    switch(e.result.terminationReason) {
    case Statistics::REFUTATION:
    case Statistics::SATISFIABLE:
    case Statistics::SAT_SATISFIABLE:
    case Statistics::SAT_UNSATISFIABLE:
      throw;
    case Statistics::REFUTATION_NOT_FOUND:
    case Statistics::UNKNOWN:
    case Statistics::TIME_LIMIT:
    case Statistics::MEMORY_LIMIT:
      //refutation algorithm finished, we just get rid of it
      _saturationAlgorithm = 0;
      _instGenResolutionRatio.alwaysDoFirst();
      break;
    }
  }
}

void IGAlgorithm::activate(Clause* cl, bool wasDeactivated)
{
  CALL("IGAlgorithm::activate");

  selectAndAddToIndex(cl);
  
  if (env.options->showActive()) {
    env.beginOutput();
    env.out() << "[IG] active: " << cl->toString() << std::endl;
    env.endOutput();
  }
  
  // if cl does not have a dismatching index create one
  // it might already have one if it was previously deactiviated
  if(_use_dm && !_dismatchMap.find(cl)){
    RSTAT_CTR_INC("dismatch created");
    LiteralIndexingStructure * is = new LiteralSubstitutionTreeWithoutTop();
    DismatchingLiteralIndex* dismatchIndex = new DismatchingLiteralIndex(is);
    _dismatchMap.insert(cl,dismatchIndex);
  }

  unsigned clen = cl->length();
  for(unsigned i=0; i<clen; i++) {
    if(!isSelected((*cl)[i])) {
	continue;
    }
    tryGeneratingInstances(cl, i);
  }

  if(!wasDeactivated) {
    _active.push(cl);
    cl->decRefCnt(); //this decrease corresponds to the removal from the passive container
  }
}

void IGAlgorithm::deactivate(Clause* cl)
{
  CALL("IGAlgorithm::deactivate");

  if(_deactivatedSet.insert(cl)) {
    _deactivated.push(cl);
  }
}

void IGAlgorithm::doImmediateReactivation()
{
  CALL("IGAlgorithm::doImmediateReactivation");

  static ClauseStack toActivate;
  toActivate.reset();

  ClauseStack::Iterator dit(_deactivated);
  while(dit.hasNext()) {
    Clause* cl = dit.next();
    removeFromIndex(cl);
//    selectAndAddToIndex(cl);
    toActivate.push(cl);
  }

  _deactivated.reset();
  _deactivatedSet.reset();
  while(toActivate.isNonEmpty()) {
    Clause* cl = toActivate.pop();
    activate(cl, true);
  }
}

void IGAlgorithm::doPassiveReactivation()
{
  CALL("IGAlgorithm::doPassiveReactivation");

  static ClauseStack toActivate;
  toActivate.reset();

  RCClauseStack::DelIterator ait(_active);
  while(ait.hasNext()) {
    Clause* cl = ait.next();
    if(!_deactivatedSet.contains(cl)) {
      continue;
    }
    removeFromIndex(cl);
    _passive.add(cl);
    cl->incRefCnt(); //corresponds to addition to passive
    ait.del();
  }

  _deactivated.reset();
  _deactivatedSet.reset();
}

void IGAlgorithm::wipeIndexes()
{
  CALL("IGAlgorithm::wipeIndexes");

  _deactivated.reset();
  _deactivatedSet.reset();

  delete _selected;
  delete _variantIdx;
  _variantIdx = new ClauseVariantIndex();
  _selected = new LiteralSubstitutionTree();
}

void IGAlgorithm::doInprocessing(RCClauseStack& clauses)
{
  CALL("IGAlgorithm::doInprocessing");

  EquivalenceDiscoverer ed(true, UINT_MAX, EquivalenceDiscoverer::CR_DEFINITIONS, false, true, true);
  UnitList* equivs = ed.getEquivalences(pvi(RCClauseStack::Iterator(clauses)));

  if(!equivs) {
    return;
  }

  PDInliner pdi;
  pdi.scanAndRemoveDefinitions(equivs, false);

  RCClauseStack::DelIterator cit(clauses);
  while(cit.hasNext()) {
    Clause* cl = cit.next();
    Unit* aplResU = pdi.apply(cl);
    if(!aplResU) {
      cl->decRefCnt();
      cit.del();
    }
    else {
      ASS(aplResU->isClause());
      Clause* aplRes = static_cast<Clause*>(aplResU);
      if(aplRes!=cl) {
	cl->decRefCnt();
	aplRes->incRefCnt();
	cit.replace(aplRes);
      }
    }
  }
}

void IGAlgorithm::restartWithCurrentClauses()
{
  CALL("IGAlgorithm::restartWithCurrentClauses");

  static RCClauseStack allClauses;
  allClauses.reset();

  while(_active.isNonEmpty()) {
    allClauses.pushWithoutInc(_active.popWithoutDec());
  }
  while(!_passive.isEmpty()) {
    allClauses.pushWithoutInc(_passive.popSelected());
  }
  while(_unprocessed.isNonEmpty()) {
    allClauses.pushWithoutInc(_unprocessed.popWithoutDec());
  }

  wipeIndexes();

  if(!_doingSatisfiabilityCheck && _opt.instGenInprocessing()) {
    doInprocessing(allClauses);
  }

  while(allClauses.isNonEmpty()) {
    Clause* cl = allClauses.popWithoutDec();
    addClause(cl);
    cl->decRefCnt();//corresponds to the removal from the active and passive container
  }
}

void IGAlgorithm::restartFromBeginning()
{
  CALL("IGAlgorithm::restartFromBeginning");

  _active.reset();
  while(!_passive.isEmpty()) {
    Clause* cl = _passive.popSelected();
    cl->decRefCnt();
  }
  _unprocessed.reset();

  wipeIndexes();

  RCClauseStack::Iterator icit(_inputClauses);
  while(icit.hasNext()) {
    Clause* cl = icit.next();
    addClause(cl);
  }
}


MainLoopResult IGAlgorithm::runImpl()
{
  CALL("IGAlgorithm::runImpl");

  RCClauseStack::Iterator icit(_inputClauses);
  while(icit.hasNext()) {
    Clause* cl = icit.next();
    if(isRefutation(cl)) {
      throw RefutationFoundException(cl);
    }
    addClause(cl);
  }

  int restartRatioMultiplier = 100;
  int bigRestartRatio = static_cast<int>(restartRatioMultiplier * _opt.instGenBigRestartRatio());
  int smallRestartRatio = restartRatioMultiplier - bigRestartRatio;

  int restartKindRatio = 0;

  unsigned loopIterBeforeRestart = _opt.instGenRestartPeriod();

  for(;;) {
    bool restarting = false;
    unsigned loopIterCnt = 0;
    while(_unprocessed.isNonEmpty() || !_passive.isEmpty()) {
      env.statistics->instGenIterations++;
      processUnprocessed();
      // ASS_EQ(_satSolver->getStatus(), SATSolver::SATISFIABLE);

      unsigned activatedCnt = max(10u, _passive.size()/4);
      for(unsigned i=0; i<activatedCnt && !_passive.isEmpty() && _instGenResolutionRatio.shouldDoFirst(); i++) {
	Clause* given = _passive.popSelected();
	activate(given);
	_instGenResolutionRatio.doFirst();
	if(loopIterBeforeRestart && ++loopIterCnt > loopIterBeforeRestart) {
	  restarting = true;
	  break;
	}
      }
      if(restarting) {
	// if we activate more than instGenRestartPeriod clauses then we 'restart'
        // what does this entail?
	break;
      }

      if(_opt.instGenPassiveReactivation()) {
	doPassiveReactivation();
      }
      else {
	doImmediateReactivation();
      }


      while(_instGenResolutionRatio.shouldDoSecond()) {
	_instGenResolutionRatio.doSecond();
	doResolutionStep();
      }
      env.checkTimeSometime<100>();
    }
    if(restarting) {
      if(restartKindRatio>0) {
	restartFromBeginning();
	restartKindRatio -= smallRestartRatio;
      }
      else {
	//if we ran out of clauses, we need this kind of restart to check for satisfiability
	restartWithCurrentClauses();
	restartKindRatio += bigRestartRatio;
      }
      loopIterBeforeRestart = static_cast<int>(ceilf(
	  loopIterBeforeRestart*_opt.instGenRestartPeriodQuotient()));

    }
    else {
      //we're here because there were no more clauses to activate
      restartWithCurrentClauses();
      _doingSatisfiabilityCheck = true;
      processUnprocessed();
      while(!_passive.isEmpty() && _unprocessed.isEmpty()) {
        Clause* given = _passive.popSelected();
        activate(given);
      }
      _doingSatisfiabilityCheck = false;
      if(_unprocessed.isEmpty()) {
        return onModelFound();
      }
    }
  }
}

MainLoopResult IGAlgorithm::onModelFound()
{
  CALL("IGAlgorithm::onModelFound");

  if(_opt.complete(_prb)) {
    MainLoopResult res(Statistics::SATISFIABLE);
    if(_opt.proof()!=Options::Proof::OFF) {
      //we need to print this early because model generating can take some time
      if(UIHelper::cascMode) {
	env.beginOutput();
	env.out() << "% SZS status "<<( UIHelper::haveConjecture() ? "CounterSatisfiable" : "Satisfiable" )
	    << " for " << _opt.problemName() << endl << flush;
	env.endOutput();
	UIHelper::satisfiableStatusWasAlreadyOutput = true;
      }
      if(_opt.mode()==Options::Mode::SPIDER){
        reportSpiderStatus('-');
      }


      vostringstream modelStm;
      bool modelAvailable = ModelPrinter(*this).tryOutput(modelStm);
      if(modelAvailable) {
	env.statistics->model = modelStm.str();
      }
      else {
	res.saturatedSet = 0;
	UnitList::pushFromIterator( RCClauseStack::Iterator(_active) , res.saturatedSet);
      }
    }
    return res;
  }
  else {
    return MainLoopResult(Statistics::REFUTATION_NOT_FOUND);
  }
}

}<|MERGE_RESOLUTION|>--- conflicted
+++ resolved
@@ -72,24 +72,12 @@
   
   //TODO - Consider using MinimizingSolver here
   switch(opt.satSolver()){
-<<<<<<< HEAD
     case Options::SatSolver::VAMPIRE:
       _satSolver = new TWLSolver(opt,true);
       break;
     case Options::SatSolver::LINGELING:
       _satSolver = new LingelingInterfacing(opt,true);
       break;
-=======
-    case Options::SatSolver::BUFFERED_VAMPIRE:
-    case Options::SatSolver::VAMPIRE:
-      _satSolver = new TWLSolver(opt,true);
-      break;
-    case Options::SatSolver::BUFFERED_LINGELING:
-    case Options::SatSolver::LINGELING:
-      _satSolver = new LingelingInterfacing(opt,true);
-      break;
-    case Options::SatSolver::BUFFERED_MINISAT:
->>>>>>> 7808f03f
     case Options::SatSolver::MINISAT:
       _satSolver = new MinisatInterfacing(opt,true);
       break;
