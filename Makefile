
###############################################################
# File:    makefile 
# Author:  Andrei Voronkov
# Created: 07/04/2006
# Purpose: makefile for Vampire
################################################################

# The following flags are available for compilation:
#   VDEBUG           - the debug mode
#   VTEST            - testing procedures will also be compiled
#   CHECK_LEAKS      - test for memory leaks (debugging mode only)
#   UNIX_USE_SIGALRM - the SIGALRM timer will be used even in debug mode
#   IS_LINGVA 	     - this allows the compilation of lingva. 
#   GNUMPF           - this option allows us to compile with bound propagation or without it ( value 1 or 0 ) 
#                      Importantly, it includes the GNU Multiple Precision Arithmetic Library (GMP)
#   VZ3              - compile with Z3

GNUMPF = 0
DBG_FLAGS = -g -DVDEBUG=1 -DCHECK_LEAKS=0 -DUNIX_USE_SIGALRM=1 -DGNUMP=$(GNUMPF)# debugging for spider 
# DELETEMEin2017: the bug with gcc-6.2 and problems in ClauseQueue could be also fixed by adding -fno-tree-ch
REL_FLAGS = -O6 -DVDEBUG=0 -DGNUMP=$(GNUMPF)# no debugging 
LLVM_FLAGS = -D_GNU_SOURCE -DGNUMP=$(GNUMPF) -D__STDC_CONSTANT_MACROS -D__STDC_FORMAT_MACROS -D__STDC_LIMIT_MACROS -fexceptions -fno-rtti -fPIC -Woverloaded-virtual -Wcast-qual
GCOV_FLAGS = -O0 --coverage #-pedantic

MINISAT_DBG_FLAGS = -D DEBUG
MINISAT_REL_FLAGS = -D NDEBUG
MINISAT_FLAGS = $(MINISAT_DBG_FLAGS)

#XFLAGS = -g -DVDEBUG=1 -DVTEST=1 -DCHECK_LEAKS=1 # full debugging + testing
#XFLAGS = $(DBG_FLAGS)
XFLAGS = -Wfatal-errors -g -DVDEBUG=1 -DCHECK_LEAKS=0 -DGNUMP=$(GNUMPF)# standard debugging only
#XFLAGS = -g -DVDEBUG=1 -DCHECK_LEAKS=0 -DUSE_SYSTEM_ALLOCATION=1 -DVALGRIND=1 -DGNUMP=$(GNUMPF)# memory leaks
#XFLAGS = $(REL_FLAGS)

# TODO: consider trying -flto (see https://gcc.gnu.org/onlinedocs/gcc/Optimize-Options.html)

#XFLAGS = -O6 -DVDEBUG=0 -march=native -mtune=native # no debugging 
#XFLAGS = -O6 -DVDEBUG=0 -msse3 # no debugging 
#XFLAGS = -O6 -DVDEBUG=0 -msse3 -g # no debugging 
#XFLAGS = -O6 -DVDEBUG=0 -march=core2 -msse4.1 -mtune=core2 # no debugging 
#XFLAGS = -O6 -DVDEBUG=0 -march=core2 -msse4.1 -mtune=core2 -g # no debugging 
#XFLAGS = -O6 -DUSE_SYSTEM_ALLOCATION=1 -DVDEBUG=0 -march=core2 -msse4.1 -mtune=core2 -g # no debugging 

#XFLAGS = -pg -g -O6 -DVDEBUG=0 # profiling with max optimization
#XFLAGS = -pg -g -O6 -DVDEBUG=0 -fno-inline # profiling with no inlining
#XFLAGS = -pg -g -DVDEBUG=0 # profiling
#XFLAGS = -pg -g -DVDEBUG=1 -DCHECK_LEAKS=0 # profiling & debugging
#XFLAGS = -fprofile-arcs -pg -O6 -DVDEBUG=0 # coverage & profiling optimized
#XFLAGS = -O0 -DVDEBUG=0 -g # no debugging, no optimization
#XFLAGS = -O6 -DVDEBUG=1 -DCHECK_LEAKS=0 -g # debugging and optimized

#XFLAGS = -O6 -DVDEBUG=0 -g # Cachegrind
#XFLAGS = -O6 -DVDEBUG=0 -DUNIX_USE_SIGALRM=0 -g # Cachegrind
#XFLAGS = -O2 -DVDEBUG=0 -fno-inline-functions -fno-inline-functions-called-once -fno-default-inline -fno-inline-small-functions -fno-early-inlining -g # Callgrind
#XFLAGS = -O6 -DVDEBUG=0 -fno-inline-functions -fno-inline-functions-called-once -fno-default-inline -fno-early-inlining -g # Callgrind
#XFLAGS = -O0 -DVDEBUG=0 -DUNIX_USE_SIGALRM=0 -fno-inline-functions -fno-inline-functions-called-once -fno-default-inline -fno-early-inlining -g # Callgrind
#XFLAGS = -O2 -DVDEBUG=0 -fno-inline-functions -fno-inline-functions-called-once -fno-default-inline -fno-early-inlining -g # Callgrind
#XFLAGS = -O6 -DVDEBUG=0 -DUNIX_USE_SIGALRM=0 -fno-inline -g # Callgrind
#XFLAGS = -O0 -DVDEBUG=0 -DUSE_SYSTEM_ALLOCATION=1 -fno-inline -fno-default-inline -g # Valgrind
#XFLAGS = -O0 -DVDEBUG=0 -DUSE_SYSTEM_ALLOCATION=1 -DVALGRIND=1 -fno-inline -g #Valgrind
#XFLAGS = -O0 -DVDEBUG=0 -DUSE_SYSTEM_ALLOCATION=1 -DVALGRIND=1 -g #Valgrind
#XFLAGS = -O6 -DVDEBUG=0 -DUSE_SYSTEM_ALLOCATION=1 -DVALGRIND=1 -g #Valgrind
#XFLAGS = -O0 -DVDEBUG=1 -DCHECK_LEAKS=0 -DUSE_SYSTEM_ALLOCATION=1 -DVALGRIND=1 -fno-inline -fno-default-inline -g #Valgrind
#XFLAGS = -O0 -DVDEBUG=0 -DUSE_SYSTEM_ALLOCATION=1 -DEFENCE=1 -fno-inline -g -lefence #Electric Fence
#XFLAGS = -O6 -DVDEBUG=0 -DUSE_SYSTEM_ALLOCATION=1 -DEFENCE=1 -g -lefence #Electric Fence
#XFLAGS = -O6 -DVDEBUG=0 -DUSE_SYSTEM_ALLOCATION=1 -g

INCLUDES= -I.
Z3FLAG= -DVZ3=0
Z3LIB=
ifeq (,$(shell echo $(MAKECMDGOALS) | sed 's/.*z3.*//g')) 
INCLUDES= -I. -Linclude -Iz3/api -Iz3/api/c++ 
ifeq (,$(shell echo $(MAKECMDGOALS) | sed 's/.*static.*//g'))
Z3LIB= -lz3 -lgomp -pthread -lrt
else
Z3LIB= -lz3
endif

Z3FLAG= -DVZ3=1
endif

ifneq (,$(filter vtest%,$(MAKECMDGOALS)))
XFLAGS = $(DBG_FLAGS) -DIS_LINGVA=0 $(Z3FLAG)
endif
ifneq (,$(filter %_dbg,$(MAKECMDGOALS)))
XFLAGS = $(DBG_FLAGS) -DIS_LINGVA=0 $(Z3FLAG)
endif
ifneq (,$(filter %_rel,$(MAKECMDGOALS)))
XFLAGS = $(REL_FLAGS) -DIS_LINGVA=0 $(Z3FLAG)
MINISAT_FLAGS = $(MINISAT_REL_FLAGS)
endif

ifneq (,$(filter %_dbg_gcov,$(MAKECMDGOALS)))
XFLAGS = $(DBG_FLAGS) -DIS_LINGVA=0 $(GCOV_FLAGS) $(Z3FLAG)
endif
ifneq (,$(filter %_rel_gcov,$(MAKECMDGOALS)))
XFLAGS = $(REL_FLAGS) -DIS_LINGVA=0 $(GCOV_FLAGS) $(Z3FLAG)
MINISAT_FLAGS = $(MINISAT_REL_FLAGS)
endif

OS = $(shell uname)
ifeq ($(OS),Darwin)
STATIC = -static-libgcc -static-libstdc++ 
else
STATIC = -static
endif

ifneq (,$(filter %_dbg_static,$(MAKECMDGOALS)))
XFLAGS = $(STATIC) $(DBG_FLAGS) -DIS_LINGVA=0  $(Z3FLAG)
endif
ifneq (,$(filter %_rel_static,$(MAKECMDGOALS)))
XFLAGS = $(STATIC) $(REL_FLAGS) -DIS_LINGVA=0 $(Z3FLAG)
MINISAT_FLAGS = $(MINISAT_REL_FLAGS)
endif


################################################################
# Specific build options for some targets
#

ifneq (,$(filter libvapi,$(MAKECMDGOALS)))
XFLAGS = $(REL_FLAGS) -DVAPI_LIBRARY=1 -DIS_LINGVA=0-fPIC
endif
ifneq (,$(filter libvapi_dbg,$(MAKECMDGOALS)))
XFLAGS = $(DBG_FLAGS) -DVAPI_LIBRARY=1 -DIS_LINGVA=0 -fPIC 
endif

ifneq (,$(filter lingva_rel,$(MAKECMDGOALS)))
XFLAGS = $(REL_FLAGS) $(LLVM_FLAGS) -DIS_LINGVA=1
INCLUDES = -I. -ISrcInclude -IBuildInclude
endif
ifneq (,$(filter lingva,$(MAKECMDGOALS)))
XFLAGS = $(DBG_FLAGS) $(LLVM_FLAGS) -DIS_LINGVA=1
INCLUDES = -I. -ISrcInclude -IBuildInclude
endif

ifneq (,$(filter lingva_dbg,$(MAKECMDGOALS)))
XFLAGS = $(DBG_FLAGS) $(LLVM_FLAGS) -DIS_LINGVA=1
INCLUDES = -I. -ISrcInclude -IBuildInclude
endif

################################################################

CXX = g++
CXXFLAGS = $(XFLAGS) -Wall -std=c++11 -Wno-unknown-warning-option -Wno-terminate $(INCLUDES)

CC = gcc 
CCFLAGS = -Wall -O3 -DNDBLSCR -DNLGLOG -DNDEBUG -DNCHKSOL -DNLGLPICOSAT 
################################################################
MINISAT_OBJ = Minisat/core/Solver.o\
  Minisat/simp/SimpSolver.o\
  Minisat/utils/Options.o\
  Minisat/utils/System.o\
  SAT/MinisatInterfacing.o\
  SAT/MinisatInterfacingNewSimp.o

API_OBJ = Api/FormulaBuilder.o\
	  Api/Helper.o\
	  Api/ResourceLimits.o\
	  Api/Tracing.o
#	  Api/Problem.o\	  

VD_OBJ = Debug/Assertion.o\
         Debug/RuntimeStatistics.o\
         Debug/Tracer.o

VL_OBJ= Lib/Allocator.o\
        Lib/DHMap.o\
        Lib/Environment.o\
        Lib/Event.o\
        Lib/Exception.o\
        Lib/Graph.o\
        Lib/Hash.o\
        Lib/Int.o\
        Lib/IntNameTable.o\
        Lib/IntUnionFind.o\
        Lib/MemoryLeak.o\
        Lib/MultiCounter.o\
        Lib/NameArray.o\
        Lib/OptionsReader.o\
        Lib/Random.o\
        Lib/StringUtils.o\
        Lib/System.o\
        Lib/TimeCounter.o\
        Lib/Timer.o

VLS_OBJ= Lib/Sys/Multiprocessing.o\
         Lib/Sys/Semaphore.o\
         Lib/Sys/SyncPipe.o

VK_OBJ= Kernel/Clause.o\
        Kernel/ClauseQueue.o\
        Kernel/ColorHelper.o\
        Kernel/EqHelper.o\
        Kernel/FlatTerm.o\
        Kernel/Formula.o\
        Kernel/FormulaTransformer.o\
        Kernel/FormulaUnit.o\
        Kernel/FormulaVarIterator.o\
        Kernel/Grounder.o\
        Kernel/Inference.o\
        Kernel/InferenceStore.o\
        Kernel/InterpretedLiteralEvaluator.o\
        Kernel/KBO.o\
        Kernel/KBOForEPR.o\
        Kernel/LiteralSelector.o\
        Kernel/LookaheadLiteralSelector.o\
        Kernel/MainLoop.o\
        Kernel/MatchTag.o\
        Kernel/Matcher.o\
        Kernel/MaximalLiteralSelector.o\
        Kernel/MLMatcher.o\
        Kernel/MLVariant.o\
        Kernel/Ordering.o\
        Kernel/Ordering_Equality.o\
        Kernel/Problem.o\
        Kernel/Renaming.o\
        Kernel/RobSubstitution.o\
        Kernel/Signature.o\
        Kernel/SortHelper.o\
        Kernel/Sorts.o\
        Kernel/SubformulaIterator.o\
        Kernel/Substitution.o\
        Kernel/Term.o\
        Kernel/TermIterators.o\
        Kernel/TermTransformer.o\
        Kernel/Theory.o\
        Kernel/Assignment.o\
        Kernel/Constraint.o\
         Kernel/Number.o\
         Kernel/Rational.o\
         Kernel/V2CIndex.o\
         Kernel/Signature.o\
         Kernel/Unit.o

VI_OBJ = Indexing/AcyclicityIndex.o\
	 Indexing/ClauseCodeTree.o\
         Indexing/ClauseVariantIndex.o\
         Indexing/CodeTree.o\
         Indexing/CodeTreeInterfaces.o\
         Indexing/FormulaIndex.o\
         Indexing/GroundingIndex.o\
         Indexing/Index.o\
         Indexing/IndexManager.o\
         Indexing/LiteralIndex.o\
         Indexing/LiteralMiniIndex.o\
         Indexing/LiteralSubstitutionTree.o\
	 Indexing/LiteralSubstitutionTreeWithoutTop.o\
         Indexing/ResultSubstitution.o\
         Indexing/SubstitutionTree.o\
         Indexing/SubstitutionTree_FastGen.o\
         Indexing/SubstitutionTree_FastInst.o\
         Indexing/SubstitutionTree_Nodes.o\
         Indexing/TermCodeTree.o\
         Indexing/TermIndex.o\
         Indexing/TermSharing.o\
         Indexing/TermSubstitutionTree.o

VIG_OBJ = InstGen/IGAlgorithm.o\
          InstGen/ModelPrinter.o

VINF_OBJ=Inferences/BackwardDemodulation.o\
         Inferences/BackwardSubsumptionResolution.o\
         Inferences/BinaryResolution.o\
         Inferences/Condensation.o\
         Inferences/CTFwSubsAndRes.o\
         Inferences/DistinctEqualitySimplifier.o\
         Inferences/EqualityFactoring.o\
         Inferences/EqualityResolution.o\
         Inferences/ExtensionalityResolution.o\
         Inferences/Factoring.o\
         Inferences/FastCondensation.o\
         Inferences/FOOLParamodulation.o\
         Inferences/ForwardDemodulation.o\
         Inferences/ForwardLiteralRewriting.o\
         Inferences/ForwardSubsumptionAndResolution.o\
         Inferences/GlobalSubsumption.o\
         Inferences/HyperSuperposition.o\
         Inferences/InnerRewriting.o\
         Inferences/EquationalTautologyRemoval.o\
         Inferences/InferenceEngine.o\
	 Inferences/Instantiation.o\
         Inferences/InterpretedEvaluation.o\
         Inferences/SLQueryBackwardSubsumption.o\
<<<<<<< HEAD
         Inferences/SLQueryForwardSubsumption.o\
         Inferences/StructuralInduction.o\
=======
>>>>>>> 4030024e
         Inferences/Superposition.o\
         Inferences/TautologyDeletionISE.o\
         Inferences/TermAlgebraReasoning.o\
         Inferences/URResolution.o

VSAT_OBJ=SAT/ClauseDisposer.o\
         SAT/DIMACS.o\
         SAT/MinimizingSolver.o\
         SAT/Preprocess.o\
         SAT/RestartStrategy.o\
         SAT/SAT2FO.o\
         SAT/SATClause.o\
         SAT/SATInference.o\
         SAT/SATLiteral.o\
         SAT/TWLSolver.o\
         SAT/VariableSelector.o\
         SAT/LingelingInterfacing.o\
	 SAT/Z3Interfacing.o\
         SAT/lglib.o\
         SAT/lglopts.o\
	 SAT/BufferedSolver.o\
	 SAT/FallbackSolverWrapper.o
#         SAT/ISSatSweeping.o\	 
#         SAT/SATClauseSharing.o\
#         SAT/TransparentSolver.o\
#         SAT/SingleWatchSAT.o

VST_OBJ= Saturation/AWPassiveClauseContainer.o\
         Saturation/ClauseContainer.o\
         Saturation/ConsequenceFinder.o\
         Saturation/Discount.o\
         Saturation/ExtensionalityClauseContainer.o\
	 Saturation/LabelFinder.o\
         Saturation/Limits.o\
         Saturation/LRS.o\
         Saturation/Otter.o\
         Saturation/ProvingHelper.o\
         Saturation/SaturationAlgorithm.o\
         Saturation/Splitter.o\
         Saturation/SymElOutput.o

VS_OBJ = Shell/AnswerExtractor.o\
         Shell/AxiomGenerator.o\
         Shell/BFNT.o\
         Shell/BFNTMainLoop.o\
         Shell/CommandLine.o\
         Shell/CNF.o\
         Shell/NewCNF.o\
         Shell/CParser.o\
         Shell/DistinctProcessor.o\
         Shell/DistinctGroupExpansion.o\
         Shell/EqResWithDeletion.o\
         Shell/EqualityAxiomatizer.o\
         Shell/EqualityProxy.o\
         Shell/Flattening.o\
         Shell/FunctionDefinition.o\
         Shell/GeneralSplitting.o\
         Shell/GlobalOptions.o\
         Shell/Grounding.o\
         Shell/InequalitySplitting.o\
         Shell/InterpolantMinimizer.o\
         Shell/Interpolants.o\
         Shell/InterpretedNormalizer.o\
         Shell/LaTeX.o\
         Shell/Lexer.o\
         Shell/LispLexer.o\
         Shell/LispParser.o\
         Shell/Naming.o\
         Shell/NNF.o\
         Shell/Normalisation.o\
         Shell/Options.o\
         Shell/PDUtils.o\
         Shell/PredicateDefinition.o\
         Shell/Preprocess.o\
         Shell/Property.o\
         Shell/Rectify.o\
         Shell/Refutation.o\
         Shell/Skolem.o\
         Shell/SimplifyFalseTrue.o\
         Shell/SimplifyProver.o\
         Shell/SineUtils.o\
         Shell/SMTFormula.o\
         Shell/SMTPrinter.o\
         Shell/FOOLElimination.o\
         Shell/Statistics.o\
         Shell/SymbolDefinitionInlining.o\
         Shell/SymbolOccurrenceReplacement.o\
         Shell/SymCounter.o\
         Shell/TermAlgebra.o\
         Shell/TheoryAxioms.o\
         Shell/TheoryFinder.o\
         Shell/TheoryFlattening.o\
         Shell/BlockedClauseElimination.o\
         Shell/Token.o\
         Shell/TPTPPrinter.o\
         Shell/TrivialPredicateRemover.o\
         Shell/UIHelper.o\
         Shell/VarManager.o\
         Shell/ConstantRemover.o\
         Shell/ConstraintReaderBack.o\
         Shell/EqualityVariableRemover.o\
         Shell/EquivalentVariableRemover.o\
         Shell/HalfBoundingRemover.o\
         Shell/Lexer.o\
         Shell/PARSER_TKV.o\
         Shell/Preprocess.o\
         Shell/SMTLEX.o\
         Shell/SMTPAR.o\
         Shell/SubsumptionRemover.o\
         version.o

PARSE_OBJ = Parse/SMTLIB.o\
            Parse/SMTLIB2.o\
            Parse/TPTP.o

DP_OBJ = DP/ShortConflictMetaDP.o\
         DP/SimpleCongruenceClosure.o

LTB_OBJ = Shell/LTB/Builder.o\
          Shell/LTB/Selector.o\
          Shell/LTB/Storage.o

CASC_OBJ = CASC/CASCMode.o\
           CASC/CASCMultiMode.o\
           CASC/CLTBMode.o\
           CASC/CLTBModeLearning.o\
           CASC/CMZRMode.o\
           CASC/ForkingCM.o\
           CASC/SpawningCM.o

SMTCOMP_OBJ = SMTCOMP/SMTCOMPMode.o\
              SAT/Z3MainLoop.o

VPROG_OBJ = Program/Type.o\
           Program/LoopAnalyzer.o\
           Program/Analyze.o\
           Program/Path.o\
           Program/Expression.o\
           Program/Statement.o\
           Program/Variable.o\
           Program/InvariantHelper.o           

VPROG_OBL = Program/Lingva.o

VTAB_OBJ = Tabulation/Producer.o\
           Tabulation/TabulationAlgorithm.o\
           Tabulation/TabulationContainers.o

VFMB_OBJ = FMB/ClauseFlattening.o\
           FMB/SortInference.o\
	   FMB/Monotonicity.o\
	   FMB/FunctionRelationshipInference.o\
	   FMB/FiniteModel.o\
	   FMB/FiniteModelMultiSorted.o\
           FMB/FiniteModelBuilder.o

TRANSLATOR_OBJ = \
	Translator/CollectionOfObjects.o\
	Translator/MyASTConsumer.o\
	Translator/NewTranslator.o

# testing procedures
VT_OBJ = Test/CheckedFwSimplifier.o\
         Test/CheckedSatSolver.o\
         Test/CompitOutput.o\
         Test/Compit2Output.o\
         Test/Output.o\
         Test/UnitTesting.o
#         Test/TestUtils.o\         

VUT_OBJ = $(patsubst %.cpp,%.o,$(wildcard UnitTests/*.cpp))

VUTIL_OBJ = VUtils/AnnotationColoring.o\
            VUtils/CPAInterpolator.o\
            VUtils/DPTester.o\
            VUtils/EPRRestoringScanner.o\
            VUtils/FOEquivalenceDiscovery.o\
            VUtils/LocalityRestoring.o\
            VUtils/PreprocessingEvaluator.o\
            VUtils/ProblemColoring.o\
            VUtils/RangeColoring.o\
            VUtils/SATReplayer.o\
            VUtils/SimpleSMT.o\
            VUtils/SMTLIBConcat.o\
            VUtils/Z3InterpolantExtractor.o

LIB_DEP = Indexing/TermSharing.o\
	  Inferences/DistinctEqualitySimplifier.o\
	  Inferences/InferenceEngine.o\
	  Kernel/Clause.o\
	  Kernel/Formula.o\
	  Kernel/FormulaUnit.o\
	  Kernel/FormulaVarIterator.o\
	  Kernel/InterpretedLiteralEvaluator.o\
	  Kernel/Inference.o\
	  Kernel/InferenceStore.o\
	  Kernel/Problem.o\
	  Kernel/SortHelper.o\
	  Kernel/Sorts.o\
	  Kernel/Signature.o\
	  Kernel/SubformulaIterator.o\
	  Kernel/Substitution.o\
	  Kernel/Term.o\
	  Kernel/TermIterators.o\
	  Kernel/TermTransformer.o\
	  Kernel/Theory.o\
	  Kernel/Unit.o\
	  Parse/TPTP.o\
	  Saturation/ClauseContainer.o\
	  Shell/FunctionDefinition.o\
	  Shell/Options.o\
	  Shell/Property.o\
	  Shell/Statistics.o\
	  Shell/GlobalOptions.o\
	  version.o
	  # ClausifierDependencyFix.o\

OTHER_CL_DEP = Indexing/FormulaIndex.o\
	       Indexing/LiteralSubstitutionTree.o\
	       Indexing/ResultSubstitution.o\
	       Indexing/SubstitutionTree_FastGen.o\
	       Indexing/SubstitutionTree_FastInst.o\
	       Indexing/SubstitutionTree_Nodes.o\
	       Indexing/SubstitutionTree.o\
	       Inferences/InferenceEngine.o\
	       Inferences/TautologyDeletionISE.o\
	       Kernel/EqHelper.o\
	       Kernel/FormulaTransformer.o\
	       Kernel/Grounder.o\
	       Kernel/InferenceStore.o\
	       Kernel/Matcher.o\
	       Kernel/KBO.o\
	       Kernel/KBOForEPR.o\
	       Kernel/Ordering.o\
	       Kernel/Ordering_Equality.o\
	       Kernel/Problem.o\
	       Kernel/Renaming.o\
	       Kernel/RobSubstitution.o\
	       SAT/ClauseDisposer.o\
	       SAT/ISSatSweeping.o\
	       SAT/Preprocess.o\
	       SAT/RestartStrategy.o\
	       SAT/SATClause.o\
	       SAT/SATInference.o\
	       SAT/SATLiteral.o\
	       SAT/TWLSolver.o\
	       SAT/VariableSelector.o	

VAMP_DIRS := Api Debug DP Lib Lib/Sys Kernel FMB Indexing Inferences InstGen BoundProp Shell CASC SMTCOMP Shell/LTB SAT Saturation Tabulation Test Translator UnitTests VUtils Program Parse MPSLib Minisat Minisat/core Minisat/mtl Minisat/simp Minisat/utils

VAMP_BASIC := $(MINISAT_OBJ) $(VD_OBJ) $(VL_OBJ) $(VLS_OBJ) $(VK_OBJ) $(BP_VD_OBJ) $(BP_VL_OBJ) $(BP_VLS_OBJ) $(BP_VSOL_OBJ) $(BP_VT_OBJ) $(BP_MPS_OBJ) $(ALG_OBJ) $(VI_OBJ) $(VINF_OBJ) $(VIG_OBJ) $(VSAT_OBJ) $(DP_OBJ) $(VST_OBJ) $(VS_OBJ) $(PARSE_OBJ) $(VTAB_OBJ) $(VPROG_OBJ) $(VFMB_OBJ) Test/CheckedSatSolver.o
#VCLAUSIFY_BASIC := $(VD_OBJ) $(VL_OBJ) $(VLS_OBJ) $(VK_OBJ) $(ALG_OBJ) $(VI_OBJ) $(VINF_OBJ) $(VSAT_OBJ) $(VST_OBJ) $(VS_OBJ) $(VT_OBJ)
VCLAUSIFY_BASIC := $(VD_OBJ) $(VL_OBJ) $(VLS_OBJ) $(filter-out Shell/InterpolantMinimizer.o Shell/AnswerExtractor.o Shell/BFNTMainLoop.o, $(VS_OBJ)) $(PARSE_OBJ) $(LIB_DEP) $(OTHER_CL_DEP) 
VSAT_BASIC := $(VD_OBJ) $(VL_OBJ) $(VLS_OBJ) $(VSAT_OBJ) Test/CheckedSatSolver.o $(LIB_DEP)
#VGROUND_BASIC := $(VD_OBJ) $(VL_OBJ) $(VK_OBJ) $(VI_OBJ) $(VSAT_OBJ) $(VS_OBJ) $(VT_OBJ)  

VAMPIRE_DEP := $(VAMP_BASIC) $(CASC_OBJ) $(SMTCOMP_OBJ) $(TKV_BASIC) Global.o vampire.o
VCOMPIT_DEP = $(VAMP_BASIC) Global.o vcompit.o
VLTB_DEP = $(VAMP_BASIC) $(LTB_OBJ) Global.o vltb.o
VCLAUSIFY_DEP = $(VCLAUSIFY_BASIC) Global.o vclausify.o
VUTIL_DEP = $(VAMP_BASIC) $(CASC_OBJ) $(SMTCOMP_OBJ) $(VUTIL_OBJ) Global.o vutil.o
VSAT_DEP = $(VSAT_BASIC) Global.o vsat.o
VTEST_DEP = $(VAMP_BASIC)  $(VT_OBJ) $(VUT_OBJ) $(DP_OBJ) $(VPROG_OBJ) Global.o vtest.o
LIBVAPI_DEP = $(VD_OBJ) $(API_OBJ) $(VCLAUSIFY_BASIC) Global.o
VAPI_DEP =  $(LIBVAPI_DEP) test_vapi.o
#UCOMPIT_OBJ = $(VCOMPIT_BASIC) Global.o compit2.o compit2_impl.o
VGROUND_DEP = $(VAMP_BASIC) Global.o vground.o
LINGVA_DEP = $(API_OBJ) $(VAMP_BASIC) $(CASC_OBJ) $(SMTCOMP_OBJ) Saturation/ProvingHelper.o Global.o $(VPROG_OBL) $(VPROG_OBJ) $(TRANSLATOR_OBJ) vampire.o 
#$(LIBVAPI_DEP) Saturation/ProvingHelper.o $(VPROG_OBJ) $(TRANSLATOR_OBJ)


all:#default make disabled

#the $(CONF_ID) directory is considered intermediate and make would otherwise try to delete it
#(this forbids deletion of intermediate files)
.SECONDARY:

################################################################
# automated generation of Vampire revision information

VERSION_NUMBER = 4.0

# We extract the revision number from svn every time the svn meta-data are modified
# (that's why there is the dependency on .svn/entries) 

#.svn/entries:

#version.cpp: .svn/entries Makefile
#	echo "//Automatically generated file, see Makefile for details" > $@
#	svn info | (grep Revision || echo "Revision: unknown") | sed 's|Revision: \(.*\)|const char* VERSION_STRING = "Vampire $(VERSION_NUMBER) (revision \1)";|' >> $@

# Since we switched to Git we extract the commit hash.
# The dependency on .git/HEAD tracks switching between branches,
# the dependency on .git/index tracks new commits.

.git/HEAD:
.git/index:

version.cpp: .git/HEAD .git/index Makefile
	@echo "//Automatically generated file, see Makefile for details" > $@
	@echo "const char* VERSION_STRING = \"Vampire $(VERSION_NUMBER) (commit $(shell git log -1 --format=%h\ on\ %ci || echo unknown))\";" >> $@

################################################################
# separate directory for object files implementation

# different directory for each configuration, so there is no need for "make clean"
BRANCH=$(shell git branch | grep "\*" | cut -d ' ' -f 2)
COM_CNT=$(shell git rev-list HEAD --count)
CONF_ID := obj/$(shell echo -n "$(BRANCH) $(XFLAGS)"|sum|cut -d ' ' -f1)X

obj:
	-mkdir obj
obj/%X: | obj
	-mkdir $@
	-cd $@ ; mkdir $(VAMP_DIRS); cd .. 

#cancel the implicit rule
%.o : %.cpp

$(CONF_ID)/%.o : %.cpp | $(CONF_ID)
	$(CXX) $(CXXFLAGS) -c -o $@ $*.cpp -D __STDC_LIMIT_MACROS -D __STDC_FORMAT_MACROS -MMD -MF $(CONF_ID)/$*.d

%.o : %.c 
$(CONF_ID)/%.o : %.c | $(CONF_ID)
	$(CC) $(CCFLAGS) -c -o $@ $*.c -MMD -MF $(CONF_ID)/$*.d

%.o : %.cc
$(CONF_ID)/%.o : %.cc | $(CONF_ID)
	$(CXX) $(CXXFLAGS) -c -o $@ $*.cc $(MINISAT_FLAGS) -D __STDC_LIMIT_MACROS -D __STDC_FORMAT_MACROS -MMD -MF $(CONF_ID)/$*.d
  
################################################################
# targets for executables

VAMPIRE_OBJ := $(addprefix $(CONF_ID)/, $(VAMPIRE_DEP))
VCOMPIT_OBJ := $(addprefix $(CONF_ID)/, $(VCOMPIT_DEP))
VLTB_OBJ := $(addprefix $(CONF_ID)/, $(VLTB_DEP))
VCLAUSIFY_OBJ := $(addprefix $(CONF_ID)/, $(VCLAUSIFY_DEP))
VTEST_OBJ := $(addprefix $(CONF_ID)/, $(VTEST_DEP))
VUTIL_OBJ := $(addprefix $(CONF_ID)/, $(VUTIL_DEP))
VSAT_OBJ := $(addprefix $(CONF_ID)/, $(VSAT_DEP))
VAPI_OBJ := $(addprefix $(CONF_ID)/, $(VAPI_DEP))
LIBVAPI_OBJ := $(addprefix $(CONF_ID)/, $(LIBVAPI_DEP))
VGROUND_OBJ := $(addprefix $(CONF_ID)/, $(VGROUND_DEP))
LINGVA_OBJ := $(addprefix $(CONF_ID)/, $(LINGVA_DEP))
TKV_OBJ := $(addprefix $(CONF_ID)/, $(TKV_DEP))

LGMP = 
ifneq (,$(filter 1,$(GNUMPF)))
-lgmp:
-lgmpxx: 
LGMP = -lgmp -lgmpxx
endif 

define COMPILE_CMD
$(CXX) $(CXXFLAGS) $(filter -l%, $+) $(filter %.o, $^) -o $@_$(BRANCH)_$(COM_CNT) $(LGMP) $(Z3LIB)
@#$(CXX) -static $(CXXFLAGS) $(Z3LIB) $(filter %.o, $^) -o $@
@#strip $@
endef

define COMPILE_CMD_SIMPLE
$(CXX) $(CXXFLAGS) $(filter -l%, $+) $(filter %.o, $^) -o $@ $(LGMP)
endef

define COMPILE_CMD_TKV
$(CXX) $(CXXFLAGS) $(filter -l%, $+) $(filter %.o, $^) -o $@ -lgmp -lgmpxx
@#$(CXX) -static $(CXXFLAGS) $(filter %.o, $^) -o $@
@#strip $@
endef
################################################################
# LLVM external dependencies and build commands

ifneq (,$(filter lingva% ,$(MAKECMDGOALS)))

RELCLANG := RelClang/libclangFrontend.a \
    RelClang/libclangParse.a \
    RelClang/libclangSema.a \
    RelClang/libclangAnalysis.a \
    RelClang/libclangAST.a \
    RelClang/libclangLex.a \
    RelClang/libclangBasic.a \
    RelClang/libclangDriver.a \
    RelClang/libclangSerialization.a \
    RelClang/libLLVMMC.a \
    RelClang/libLLVMCppBackend.a \
    RelClang/libLLVMCore.a \
    RelClang/libLLVMSupport.a 

-lpthread:
-ldl: 
define LLVM_COMPILE_CMD
$(CXX) $(CXXFLAGS) $(filter -l%, $+) $(filter %.o, $^) -o $@ $(RELCLANG) -lpthread -ldl -lgmp -lgmpxx 
@#$(CXX) $(filter %.o, $^) -o $@ $(CLANGLIBS) $(shell /home/ioan/proseed/proseed/llvm/build/Debug/bin/llvm-config --ldflags --libs cppbackend)
@#strip $@
endef
endif

################################################################
# definitions of targets

.LIBPATTERNS =

-lmemcached:

EXEC_DEF_PREREQ = Makefile

lingva lingva_rel lingva_dbg: $(LINGVA_OBJ) $(EXEC_DEF_PREREQ)
	$(LLVM_COMPILE_CMD)

vampire_dbg vampire_rel vampire_dbg_static vampire_dbg_gcov vampire_rel_static vampire_rel_gcov vampire_z3_dbg vampire_z3_rel vampire_z3_dbg_static vampire_z3_dbg_gcov vampire_z3_rel_static vampire_z3_rel_gcov: $(VAMPIRE_OBJ) $(EXEC_DEF_PREREQ)
	$(COMPILE_CMD)

vampire: $(VAMPIRE_OBJ) $(EXEC_DEF_PREREQ)
	$(COMPILE_CMD_SIMPLE)

vcompit: $(VCOMPIT_OBJ) $(EXEC_DEF_PREREQ)
	$(COMPILE_CMD)

vltb vltb_rel vltb_dbg: -lmemcached $(VLTB_OBJ) $(EXEC_DEF_PREREQ)
	$(COMPILE_CMD)

vclausify vclausify_rel vclausify_dbg: $(VCLAUSIFY_OBJ) $(EXEC_DEF_PREREQ)
	$(COMPILE_CMD)

vtest vtest_z3: $(VTEST_OBJ) $(EXEC_DEF_PREREQ)
	$(COMPILE_CMD)

vutil vutil_rel vutil_dbg: $(VUTIL_OBJ) $(EXEC_DEF_PREREQ)
	$(COMPILE_CMD)

vsat vsat_rel vsat_dbg: $(VSAT_OBJ) $(EXEC_DEF_PREREQ)
	$(COMPILE_CMD)

vapi vapi_dbg vapi_rel: $(VAPI_OBJ) $(EXEC_DEF_PREREQ)
	$(COMPILE_CMD)

libvapi libvapi_dbg: $(LIBVAPI_OBJ) $(EXEC_DEF_PREREQ)
	$(CXX) $(CXXFLAGS) -shared -Wl,-soname,libvapi.so -o libvapi.so $(filter %.o, $^) -lc

test_libvapi: $(CONF_ID)/test_libvapi.o $(EXEC_DEF_PREREQ)
	$(CXX) $(CXXFLAGS) $(filter %.o, $^) -o $@ -lvapi -L. -Wl,-R,\$$ORIGIN

clausify_src:
	rm -rf $@
	mkdir $@
	mkdir $(patsubst %, $@/%, $(VAMP_DIRS))
	tar cf - $(sort $(patsubst %.o,%.cpp,$(VCLAUSIFY_DEP))) | (cd $@ ; tar xvf -) 2>/dev/null
	cp Makefile Makefile_depend $@
	tar cf - $(sort $(shell $(CXX) -I. -MM -DVDEBUG=1 -DVTEST=1 -DCHECK_LEAKS=1 $(sort $(patsubst %.o,%.cpp,$(VCLAUSIFY_DEP))) |tr '\n' ' '|tr -d ':\\'|sed -E 's/(^| )[^ ]+\.(o|cpp)//g' )) | (cd $@ ; tar xvf -) 2>/dev/null
	rm -f $@.tgz
	tar -czf $@.tgz $@

api_src:
	rm -rf $@
	mkdir $@
	mkdir $(patsubst %, $@/%, $(VAMP_DIRS))
	tar cf - $(sort $(patsubst %.o,%.cpp,$(VCLAUSIFY_DEP) $(VAPI_DEP) test_libvapi.o)) | (cd $@ ; tar xvf -) 2>/dev/null
	cp Makefile Makefile_depend test_vapi.cpp $@
	tar cf - $(sort $(shell $(CXX) -I. -MM -DVDEBUG=1 -DVTEST=1 -DCHECK_LEAKS=1 $(sort $(patsubst %.o,%.cpp,$(VCLAUSIFY_DEP) $(VAPI_DEP))) |tr '\n' ' '|tr -d ':\\'|sed -E 's/(^| )[^ ]+\.(o|cpp)//g' )) | (cd $@ ; tar xvf -) 2>/dev/null
	rm -f $@.tgz
	tar -czf $@.tgz $@


vground: $(VGROUND_OBJ) $(EXEC_DEF_PREREQ)
	$(COMPILE_CMD)

#
#ucompit: $(UCOMPIT_OBJ) $(EXEC_DEF_PREREQ)
#	$(CXX) $(CXXFLAGS) $^ -o $@
#
#sat: $(SAT_OBJ) $(EXEC_DEF_PREREQ)
#	$(CXX) $(CXXFLAGS) $^ -o $@
##	strip sat
#
#test: $(TEST_OBJ) $(EXEC_DEF_PREREQ)
#	$(CXX) $(CXXFLAGS) $^ -o $@
#
#rtest: $(RTEST_OBJ) $(EXEC_DEF_PREREQ)
#	$(CXX) $(CXXFLAGS) $^ -o $@
#
#test_alloc: $(ALLOCTEST_OBJ) $(EXEC_DEF_PREREQ)
#	$(CXX) $(CXXFLAGS) $^ -o $@
#
#
#test_DHMap: $(DHTEST_OBJ) $(EXEC_DEF_PREREQ)
#	$(CXX) $(CXXFLAGS) $^ -o $@
#
#test_DHMultiset: $(DHMSTEST_OBJ) $(EXEC_DEF_PREREQ)
#	$(CXX) $(CXXFLAGS) $^ -o $@
#
#test_BinaryHeap: $(BHTEST_OBJ) $(EXEC_DEF_PREREQ)
#	$(CXX) $(CXXFLAGS) $^ -o $@
#
#test_SkipList: $(SLTEST_OBJ) $(EXEC_DEF_PREREQ)
#	$(CXX) $(CXXFLAGS) $^ -o $@

clean:
	rm -rf obj version.cpp

doc:
	rm -fr doc/html
	doxygen config.doc

.PHONY: doc clean clausify_src api_src

###########################
# include header dependencies

include $(shell find obj -name *.d)<|MERGE_RESOLUTION|>--- conflicted
+++ resolved
@@ -283,11 +283,7 @@
 	 Inferences/Instantiation.o\
          Inferences/InterpretedEvaluation.o\
          Inferences/SLQueryBackwardSubsumption.o\
-<<<<<<< HEAD
-         Inferences/SLQueryForwardSubsumption.o\
          Inferences/StructuralInduction.o\
-=======
->>>>>>> 4030024e
          Inferences/Superposition.o\
          Inferences/TautologyDeletionISE.o\
          Inferences/TermAlgebraReasoning.o\
